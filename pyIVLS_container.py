#!/usr/bin/python3.8
import importlib
import sys
from configparser import ConfigParser
from datetime import datetime
from os.path import dirname, sep

import pluggy

# Import to communicate with the GUI
from PyQt6.QtCore import QObject, pyqtSignal, pyqtSlot

import pyIVLS_constants
from plugins.pyIVLS_hookspec import pyIVLS_hookspec


class pyIVLS_container(QObject):
    """
    Container to handle plugin loading and unloading. The plugins are saved with the name field in the .ini file.
    """

    #### Signals for communication

    # send available plugins to the plugin loader
    available_plugins_signal = pyqtSignal(dict)
    # update the settings widget. This goes all the way to pyIVLS.py which handles the updating of the main GUI.
    plugins_updated_signal = pyqtSignal()
    # send available plugins and functions to seqBuilder
    seqComponents_signal = pyqtSignal(dict, list)
    # show a message to the user in the plugin loader GUI
    show_message_signal = pyqtSignal(str)
    # add info to log
    log_message = pyqtSignal(str)

    #### Slots for communication
    @pyqtSlot()
    def read_available_plugins(self):
        """Called from the plugin loader to request the available plugins.
        Emits the available_plugins_signal with the plugin dictionary."""
        if self.debug:
            print("read_available_plugins in container called")
        self.available_plugins_signal.emit(self.get_plugin_dict())

    @pyqtSlot(list)
    def update_registration(self, plugins_to_activate: list):
        """Updates the registrations based on the list of plugins to activate. Unloads all other plugins.
        Only signals the settings widget to update if changes are applied.

        Args:
            plugins_to_activate (list): list of plugin names to activate
        """
        # NOTE: There is some overhead here, since all plugins are checked even is no changes are made.
        # I don't think that this will be a problem, since the check is O(n) on a small set (under 100 plugins).
        if self.debug:
            print("update_registration in container called with: ", plugins_to_activate)
        changes_applied = False
        # add dependencies to the list of plugins to activate
        plugins_to_activate = self._check_dependencies_register(plugins_to_activate)

        for plugin in self.config.sections():
            # check that the section is a plugin.
            if plugin.rsplit("_", 1)[1] == "plugin":
                if plugin in plugins_to_activate:
                    if self._register(plugin):
                        changes_applied = True
                else:
                    if self._unregister(plugin):
                        changes_applied = True

        if changes_applied:
            self.plugins_updated_signal.emit()
            self.cleanup()

    def get_plugin_info_for_settingsGUI(self) -> dict:
        """Returns a dictionary with the plugin info for the settings widget.

        Returns:
            dict: plugin name -> plugin widget
        """
        single_element_dicts = self.pm.hook.get_setup_interface(
            plugin_data=self.get_plugin_dict()
        )
        combined_dict = {}
        for d in single_element_dicts:
            combined_dict.update(d)
        return combined_dict

    def get_plugin_info_for_MDIarea(self) -> dict:
        """Returns a dictionary with the plugin info for the settings widget.

        Returns:
            dict: plugin name -> plugin widget
        """
        single_element_dicts = self.pm.hook.get_MDI_interface()
        combined_dict = {}
        for d in single_element_dicts:
            combined_dict.update(d)
        return combined_dict

    def get_plugin_dict(self) -> dict:
        """Returns a dictionary with all plugins and their properties.

        Returns:
            dict: plugin -> data
        """

        section_dict = {}

        # Iterate through all sections in the parser
        for plugin in self.config.sections():
            if plugin.rsplit("_", 1)[1] == "plugin":
                option_dict = {}
                for option in [
                    "type",
                    "function",
                    "class",
                    "load",
                    "dependencies",
                    "address",
                ]:
                    if self.config.has_option(plugin, option):
                        option_dict[option] = self.config[plugin][option]
                    else:
                        option_dict[option] = ""
                if self.config.has_section(f"{self.config[plugin]['name']}_settings"):
                    option_dict["settings"] = dict(
                        self.config.items(f"{self.config[plugin]['name']}_settings")
                    )
                else:
                    option_dict["settings"] = {}
                section_dict[self.config[plugin]["name"]] = option_dict
        return section_dict

    def _register(self, plugin) -> bool:
        """Registers a plugin with the plugin manager. Dynamically imports the plugin and creates an instance of the plugin class.
        Handles errors, checks if the plugin is already registered and if it is a dependency for another plugin.

        Args:
            plugin (str): section name in the ini file, aka x_plugin

        Returns:
            bool: Changes made or not. True if the plugin was registered, False if it was already registered or an error occurred.
        """
        # read the plugin name from the config
        plugin_name = self.config[plugin]["name"]

        if self.debug:
            print("Registering plugin: ", plugin_name)

        module_name = f"pyIVLS_{plugin_name}"
        class_name = f"pyIVLS_{plugin_name}_plugin"
        # add the plugin path if stored in a weird place. For future use.
        sys.path.append(self.path + "plugins" + sep + self.config[plugin]["address"])
        try:
            # Dynamic import using importlib
            module = importlib.import_module(module_name)
            plugin_class = getattr(module, class_name)
            plugin_instance = plugin_class()
            # Check if the plugin is already registered
            if self.pm.get_plugin(plugin_name) is None:
                # Register the plugin with the standard name to prevent multiple instances
                self.pm.register(plugin_instance, name=plugin_name)
                self.config[plugin]["load"] = "True"
                self.public_function_exchange()
                self.log_message.emit(
                    datetime.now().strftime("%H:%M:%S.%f")
                    + f" : Plugin {plugin_name} loaded"
                )
                return True
            else:
                # sys.path.remove(self.path + "plugins" + sep + self.config[plugin]["address"])
                # Commented out since I think it is not needed. Might lead to issues where reloading the plugin removes the path.
                return False
        except (ImportError, AttributeError) as e:
            self.log_message.emit(
                datetime.now().strftime("%H:%M:%S.%f")
                + f" : Failed to load plugin {plugin_name}: {e}"
            )
            self.config[plugin]["load"] = "False"
            sys.path.remove(
                self.path + "plugins" + sep + self.config[plugin]["address"]
            )
            return False

    def _unregister(self, plugin: str) -> bool:
        """unregisters a plugin with the plugin manager. Checks if the plugin is a dependency for another plugin.
        Handles errors.

        Args:
            plugin (str): section name in the ini file, aka x_plugin

        Returns:
            bool: unregistered or not
        """
        try:
            # read the plugin name from the config
            plugin_name = self.config[plugin]["name"]
            # Retrieve the registered plugin instance
            plugin_instance = self.pm.get_plugin(plugin_name)
            if self.debug:
                print(
                    f"Trying to unregister plugin: {plugin} with name {plugin_name}. Instance: {plugin_instance}"
                )
            # is the plugin registered?
            if plugin_instance is not None:
                is_dependency, dependent_plugin = self._check_dependencies_unregister(
                    plugin
                )

                # check if the plugin is a dependency for another plugin
                if is_dependency:
                    self.show_message_signal.emit(
                        f"Plugin {plugin} is a dependency for {dependent_plugin}, not unloading"
                    )
                    return False
                # if not, unregister the plugin
                self.pm.unregister(plugin_instance)
                self.config[plugin]["load"] = "False"
                self.log_message.emit(
                    datetime.now().strftime("%H:%M:%S.%f")
                    + f": Plugin {plugin_name} unloaded"
                )
                return True
            # plugin not registered, do nothing.
            return False
        except ImportError:
            self.log_message.emit(
                datetime.now().strftime("%H:%M:%S.%f")
                + ": Failed to unload plugin {plugin}: {e}"
            )
            return False
        except AttributeError as e:
            self.log_message.emit(
                datetime.now().strftime("%H:%M:%S.%f")
                + f" : Failed to unload plugin {plugin}: {e}"
            )
            return False

    def register_start_up(self):
        """Checks the .ini file for saved settings and registers all plugins that are set to load on startup."""
        self.config = ConfigParser()
        self.config.read(self.path + pyIVLS_constants.configFileName)

        # FIXME: Naive implementation. If a pluginload fails on startup, it's not retried. This makes it possible for the user™ to break something.
        ##IRtodo#### it needs to be checked that there are no 2 plugins with the same name/or 2 plugins with the same function
        for plugin in self.config.sections():
            # sections contain at least _settings and _plugin, extract the ones that are plugins:
            _, type = plugin.rsplit("_", 1)
            if type == "plugin":
                if self.config[plugin]["load"] == "True":
                    self._register(plugin)

    def public_function_exchange(self):
        # Get all the plugin public functions by plugin name
        plugin_public_functions = self.pm.hook.get_functions()
<<<<<<< HEAD
        function_map = {}

        for single_dict in plugin_public_functions:
            for plugin_name, methods in single_dict.items():
                plugin_function = self.config[plugin_name + "_plugin"]["function"]
                
                if plugin_function not in function_map:
                    # Store first occurrence as-is
                    function_map[plugin_function] = {plugin_name: methods}
                else:
                    # If already exists, check if it's the first conflict
                    existing = function_map[plugin_function]
                    if isinstance(existing, dict) and len(existing) == 1:
                        # Convert from flat to nested if there's now a conflict
                        function_map[plugin_function][plugin_name] = methods
                    else:
                        # Add to existing nested structure
                        function_map[plugin_function][plugin_name] = methods

        # Flatten functions with only one plugin back to function -> methods
        final_map = {}
        for function, plugins in function_map.items():
            if len(plugins) == 1:
                plugin_name = next(iter(plugins))
                final_map[function] = plugins[plugin_name]
            else:
                final_map[function] = plugins

        print("Final function map:", final_map)  # Debugging output

        self.pm.hook.set_function(function_dict=final_map)
=======
        available_public_functions = {}
        #change public functions names as dict keys to plugin function, thus every plugin may find objects it needs
        for public_functions in plugin_public_functions:
            plugin_name = list(public_functions.keys())[0]
            available_public_functions[self.config[plugin_name + '_plugin']["function"]] = public_functions[plugin_name]
        self.pm.hook.set_function(function_dict = available_public_functions)
        self.seqComponents_signal.emit(self.get_plugin_dict(),plugin_public_functions)
>>>>>>> c0789036

    def getLogSignals(self):
        plugin_logSignals = self.pm.hook.get_log()
        logSignals = []
        for logSignal in plugin_logSignals:
            plugin_name = list(logSignal.keys())[0]
            logSignals.append(logSignal[plugin_name])
        return logSignals

    def getInfoSignals(self):
        plugin_infoSignals = self.pm.hook.get_info()
        infoSignals = []
        for infoSignal in plugin_infoSignals:
            plugin_name = list(infoSignal.keys())[0]
            infoSignals.append(infoSignal[plugin_name])
        return infoSignals

    def getCloseLockSignals(self):
        plugin_closeLockSignals = self.pm.hook.get_closeLock()
        closeLockSignals = []
        for closeLockSignal in plugin_closeLockSignals:
            plugin_name = list(closeLockSignal.keys())[0]
            closeLockSignals.append(closeLockSignal[plugin_name])
        return closeLockSignals

    def _check_dependencies_register(self, plugins_to_activate: list) -> list:
        """Check the dependencies of plugins to be activated. Adds the
        dependencies to the list of plugin to be activated.

        Args:
            plugins_to_activate (list): plugins to be activated, format: x_plugin (section name in the ini file)

        Returns:
            list: updated loading list, format: x_plugin (section name in the ini file)
        """

        def resolve_dependencies(plugin, seen):
            """recursion helper to find the dependencies of dependencies"""
            if plugin in seen:
                return  # stop when seeing an already seen plugin
            seen.add(plugin)

            dependencies = self.config[plugin].get("dependencies", "").split(",")
            if self.debug:
                print(f"Checking dependencies for {plugin}: {dependencies}")

            for dependency in filter(None, dependencies):  # filter out empties
                for section in self.config.sections():
                    name, type = section.rsplit("_", 1)
                    # if type is plugin and fulfills the dep
                    if (
                        type == "plugin"
                        and self.config[section].get("function") == dependency
                    ):
                        # if not registered and not in list to be registered
                        if (
                            self.pm.get_plugin(name) is None
                            and section not in plugins_to_activate
                        ):
                            # plugins to activate + section, added_deps + name for the message.
                            plugins_to_activate.append(section)
                            added_deps.append(name)
                            # here we go again :)
                            resolve_dependencies(section, seen)

        added_deps = []
        seen = set()

        if self.debug:
            print("Checking dependencies for: ", plugins_to_activate)

        for plugin in plugins_to_activate.copy():
            resolve_dependencies(plugin, seen)

        if added_deps:
            self.log_message.emit(
                datetime.now().strftime("%H:%M:%S.%f")
                + f": Added dependencies: {', '.join(added_deps)}"
            )

        return plugins_to_activate

    def _check_dependencies_unregister(self, plugin: str) -> tuple[bool, str]:
        """Goes through all active plugins and checks if the arg plugin is a necessary dependency for any of them. NOTE: this function only finds the first dependency, not all.

        Args:
            plugin (str): name of the plugin being unregistered, format: x_plugin (section name in the ini file)

        Returns:
            tuple[bool, str]: is a dependency, dependent plugin name in format x_plugin
        """
        # TODO: Modify this to take in a list of plugins and modify the list according to dependencies.
        # see _check_dependencies_register for the logic.

        # iterate through all sections
        for section in self.config.sections():
            if section.rsplit("_", 1)[1] == "plugin":
                name = self.config[section]["name"]
                # check if the section is a plugin and if it is loaded
                if self.pm.get_plugin(name) is not None:
                    # check the depencency list of the registered plugin
                    dependencies = (
                        self.config[section].get("dependencies", "").split(",")
                    )
                    # Check that if the plugin currently being unregistered is needed by the registered plugin
                    if self.config[plugin]["function"] in dependencies:
                        return True, section

        return False, ""

    def __init__(self):
        """initializes the container and the plugin manager. Reads the config file and registers all plugins set to load on startup."""
        super().__init__()
        self.path = dirname(__file__) + sep
        sys.path.append(self.path + "plugins" + sep)
        self.pm = pluggy.PluginManager("pyIVLS")
        self.pm.add_hookspecs(pyIVLS_hookspec)
        self.debug = False

    def cleanup(self) -> None:
        """Explicitly cleanup resources, such as writing the config file."""
        config_path = self.path + pyIVLS_constants.configFileName
        with open(config_path, "w") as configfile:
            self.config.write(configfile)<|MERGE_RESOLUTION|>--- conflicted
+++ resolved
@@ -253,7 +253,6 @@
     def public_function_exchange(self):
         # Get all the plugin public functions by plugin name
         plugin_public_functions = self.pm.hook.get_functions()
-<<<<<<< HEAD
         function_map = {}
 
         for single_dict in plugin_public_functions:
@@ -285,15 +284,7 @@
         print("Final function map:", final_map)  # Debugging output
 
         self.pm.hook.set_function(function_dict=final_map)
-=======
-        available_public_functions = {}
-        #change public functions names as dict keys to plugin function, thus every plugin may find objects it needs
-        for public_functions in plugin_public_functions:
-            plugin_name = list(public_functions.keys())[0]
-            available_public_functions[self.config[plugin_name + '_plugin']["function"]] = public_functions[plugin_name]
-        self.pm.hook.set_function(function_dict = available_public_functions)
         self.seqComponents_signal.emit(self.get_plugin_dict(),plugin_public_functions)
->>>>>>> c0789036
 
     def getLogSignals(self):
         plugin_logSignals = self.pm.hook.get_log()
