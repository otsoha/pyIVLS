--- conflicted
+++ resolved
@@ -44,10 +44,15 @@
      </property>
      <addaction name="actionSequence_builder"/>
      <addaction name="actionDockWidget"/>
-<<<<<<< HEAD
      <addaction name="actionMDI_windows"/>
-=======
->>>>>>> c0789036
+    </widget>
+    <addaction name="menuShow"/>
+    <widget class="QMenu" name="menuShow">
+     <property name="title">
+      <string>Show</string>
+     </property>
+     <addaction name="actionSequence_builder"/>
+     <addaction name="actionDockWidget"/>
     </widget>
     <addaction name="menuShow"/>
    </widget>
@@ -101,7 +106,6 @@
     <string>Settings</string>
    </property>
   </action>
-<<<<<<< HEAD
   <action name="actionMDI_windows">
    <property name="checkable">
     <bool>true</bool>
@@ -113,8 +117,28 @@
     <string>MDI windows</string>
    </property>
   </action>
-=======
->>>>>>> c0789036
+  <action name="actionSequence_builder">
+   <property name="checkable">
+    <bool>true</bool>
+   </property>
+   <property name="checked">
+    <bool>true</bool>
+   </property>
+   <property name="text">
+    <string>Sequence builder</string>
+   </property>
+  </action>
+  <action name="actionDockWidget">
+   <property name="checkable">
+    <bool>true</bool>
+   </property>
+   <property name="checked">
+    <bool>true</bool>
+   </property>
+   <property name="text">
+    <string>Settings</string>
+   </property>
+  </action>
  </widget>
  <resources/>
  <connections/>
