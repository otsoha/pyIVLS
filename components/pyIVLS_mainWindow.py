--- conflicted
+++ resolved
@@ -1,11 +1,6 @@
 from PyQt6 import QtWidgets, uic
 from PyQt6.QtCore import pyqtSignal, Qt
-<<<<<<< HEAD
-from components.pyIVLS_dockWindow import pyIVLS_dockWindow
-
-=======
 from pyIVLS_dockWindow import pyIVLS_dockWindow
->>>>>>> c0789036
 
 class pyIVLS_mainWindow(QtWidgets.QMainWindow):
 
@@ -14,6 +9,8 @@
         def __init__(self, uipath):
                 QtWidgets.QMainWindow.__init__(self)
                 uic.loadUi(uipath + 'pyIVLS_GUI.ui', self)
+                self.seqBuilder_dockWidget = pyIVLS_dockWindow(parent = self, position = Qt.DockWidgetArea.RightDockWidgetArea)
+                self.dockWidget = pyIVLS_dockWindow(parent = self, position = Qt.DockWidgetArea.BottomDockWidgetArea)
                 self.seqBuilder_dockWidget = pyIVLS_dockWindow(parent = self, position = Qt.DockWidgetArea.RightDockWidgetArea)
                 self.dockWidget = pyIVLS_dockWindow(parent = self, position = Qt.DockWidgetArea.BottomDockWidgetArea)
                 self.closeOK = True
@@ -25,7 +22,9 @@
                 if self.closeOK:
                         self.seqBuilder_dockWidget.setCloseLock(False)
                         self.dockWidget.setCloseLock(False)
+                        self.seqBuilder_dockWidget.setCloseLock(False)
+                        self.dockWidget.setCloseLock(False)
                         event.accept()
                 else:
                         self.closeSignal.emit()
-                        event.ignore()
+                        event.ignore()