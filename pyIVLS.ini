--- conflicted
+++ resolved
@@ -20,8 +20,5 @@
 [Sutter]
 type = device
 function = micromanipulator
-<<<<<<< HEAD
 load = False
-=======
-load = True
->>>>>>> 280418a9
+
