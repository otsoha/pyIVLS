--- conflicted
+++ resolved
@@ -3,24 +3,6 @@
 type = device
 function = smu
 class = support
-<<<<<<< HEAD
-load = True
-address = Keithley2612B
-
-[VenusUSB2_plugin]
-name = VenusUSB2
-type = device
-function = camera
-class = support
-load = False
-address = VenusUSB2
-
-[Affine_plugin]
-name = Affine
-type = script
-function = positioning
-=======
->>>>>>> 0d11a516
 load = False
 address = Keithley2612B
 
@@ -71,32 +53,14 @@
 name = TLCCS
 type = device
 function = spectrometer
-<<<<<<< HEAD
-load = True
-=======
 class = step
 load = False
->>>>>>> 0d11a516
 address = TLCCS
 
 [conDetect_plugin]
 name = conDetect
 type = device
 function = contacting
-<<<<<<< HEAD
-class = step
-load = False
-address = conDetect
-
-[SpecSMU_plugin]
-name = SpecSMU
-type = script
-function = complex
-class = step
-load = True
-dependencies = smu,spectrometer
-address = SpecSMU
-=======
 load = False
 address = conDetect
 
@@ -108,25 +72,16 @@
 load = False
 dependencies = positioning,micromanipulator,camera
 address = affineMove
->>>>>>> 0d11a516
 
 [sweep_settings]
 singlechannel = True
 drainfollowsource = False
 channel = smua
-<<<<<<< HEAD
-inject = Voltage
-mode = Continuous
-continuousdelaymode = Auto
-pulseddelaymode = Auto
-draindelaymode = Auto
-=======
 inject = current
 mode = continuous
 continuousdelaymode = auto
 pulseddelaymode = auto
 draindelaymode = auto
->>>>>>> 0d11a516
 sourcesensemode = 2 wire
 drainsensemode = 2 wire
 repeat = 1
@@ -151,15 +106,9 @@
 draindelay = 0.004
 plotupdate = 1
 prescaler = 0.95
-<<<<<<< HEAD
-address = /home/cryo/sshfsqd/Measurements/250526
-filename = testSweep
-comment = Some very long comment
-=======
 address = C:/Users/otsoh/Documents/pyivls/pyIVLS/plugins/sweep
 filename = testSweep
 comment = test comment to test out saving sweep settings to ini file
->>>>>>> 0d11a516
 samplename = test sample
 smu = Keithley2612B
 
@@ -232,10 +181,6 @@
 filename = testSpectrum
 comment = Some very long comment
 samplename = test sample
-integrationtimetype = manual
-useintegrationtimeguess = True
-saveattempts_check = True
-inttimemaxiterations = 10
 
 [Sutter_settings]
 address = /dev/serial/by-id/usb-Sutter_Sutter_Instrument_ROE-200_SI9NGJEQ-if00-port0
@@ -243,23 +188,6 @@
 quickmove = True
 
 [conDetect_settings]
-<<<<<<< HEAD
-source = /dev/ttyUSB1
-
-[SpecSMU_settings]
-singlechannel = True
-channel = smua
-inject = Voltage
-mode = Continuous
-delaymode = Auto
-sourcesensemode = 2 wire
-start = -0.5
-end = 0.5
-points = 2
-limit = 1
-nplc = 20
-delay = 4
-=======
 source = /dev/ttyUSB0
 
 [touchDetect_plugin]
@@ -355,4 +283,3 @@
 ratiotest = 0.95
 residualthreshold = 30
 crosscheck = True
->>>>>>> 0d11a516
