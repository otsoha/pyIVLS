from os.path import dirname, sep

from PyQt6 import QtWidgets
from PyQt6.QtCore import (
    QObject,
    Qt,
    pyqtSlot,
)

from components.pyIVLS_mainWindow import pyIVLS_mainWindow
from pyIVLS_pluginloader import pyIVLS_pluginloader


class pyIVLS_GUI(QObject):
    mdiWidgets = {}
    dockWidgets = {}
    ############################### GUI functions

    ############################### Slots
    @pyqtSlot(str)
    def show_message(self, str):
        msg = QtWidgets.QMessageBox()
        msg.setText(str)
        msg.setWindowTitle("Warning")
        msg.setIcon(QtWidgets.QMessageBox.Icon.Warning)
        msg.setWindowFlags(
            Qt.WindowType.CustomizeWindowHint
            | Qt.WindowType.WindowTitleHint
            | Qt.WindowType.WindowShadeButtonHint
        )
        msg.setStandardButtons(QtWidgets.QMessageBox.StandardButton.Ok)
        msg.exec()

    @pyqtSlot(str)
    def addDataLog(self, str):
        print(str)

    @pyqtSlot()
    def reactClose(self):
        self.show_message("Stop running processes and disconnect devices before close")

    @pyqtSlot(bool)
<<<<<<< HEAD
    def setCloseLock(self, value):
        self.window.setCloseOK(value)
    
    @pyqtSlot()
    def seqBuilderReactClose(self):
        self.window.actionSequence_builder.setChecked(False)
    
    @pyqtSlot()
    def dockWidgetReactClose(self):
        self.window.actionDockWidget.setChecked(False)
        
=======
    def setCloseLock(self, bool):
        # changes here, since closelock is True when closing is not allowed
        self.window.setCloseOK(not bool)

>>>>>>> ddde0882
    ################ Menu actions
    def actionPlugins(self):
        self.pluginloader.refresh()
        self.pluginloader.window.show()

<<<<<<< HEAD
    def actionSequence_builder(self):
        self.window.seqBuilder_dockWidget.setVisible(self.window.actionSequence_builder.isChecked())

    def actionDockWidget(self):
        self.window.dockWidget.setVisible(self.window.actionDockWidget.isChecked())
=======
    def actionReopen_MDI(self):
        """
        Reopen the MDI area with the widgets stored in self.mdiWidgets.
        """
        self.clearMDIArea()
        for name, widget in self.mdiWidgets.items():
            widget.show()

        

    def actionReopen_dock(self):
        """
        Reopen the dock widget with the widgets stored in self.dockWidgets.
        """
        # if dockwidget is not visible, show it
        if not self.window.dockWidget.isVisible():
            self.window.dockWidget.show()

>>>>>>> ddde0882

    ############### Settings Widget

    def setSettingsWidget(self, widgets: dict):
        """
        Set a list of widgets in a tabbed QDockWidget.

        :param widgets: dict of QtWidgets.QWidget instances to be tabbed
        """

        # Create a QTabWidget to hold the widgets
        tab_widget = QtWidgets.QTabWidget()
        # Add each widget to the QTabWidget as a new tab
        for name, widget in widgets.items():
            tab_widget.addTab(widget, str(name))  # Ensure name is a string

        # Set the QTabWidget as the widget for the QDockWidget
        self.window.dockWidget.setWidget(tab_widget)
        self.window.dockWidget.show()  # Ensure the dock widget is visible

    def setMDIArea(self, widgets: dict):
        """
        Set a list of widgets in MDI area

        :param widgets: dict of QtWidgets.QWidget instances to be added to MDI windows
        """

        # Add each widget to the MDI area as subwindows
        for name, widget in widgets.items():
            MDIwindow = self.window.mdiArea.addSubWindow(widget)
            MDIwindow.setWindowTitle(name)

            # so this is the flag that makes it possible to reopen the MDI windows
            # NOTE: this could lead to memory bloat if running multiple widgets and never closing the main window?
            # Although i think this will not be a problem.
            MDIwindow.setAttribute(Qt.WidgetAttribute.WA_DeleteOnClose, False)
            widget.show()  

        self.mdiWidgets = widgets

    def clearDockWidget(self):
        """
        Clear the dock widget by removing all tabs and setting its widget to None.
        """
        dock_widget = self.window.dockWidget.widget()
        if isinstance(dock_widget, QtWidgets.QTabWidget):
            dock_widget.clear()  # Clear all tabs
        self.window.dockWidget.setWidget(None)

    def clearMDIArea(self):
        """
        Clear the MDI area by closing all subwindows.
        """
        for subwindow in self.window.mdiArea.subWindowList():
            subwindow.close()
            

    def __init__(self):
        super(pyIVLS_GUI, self).__init__()
        self.path = dirname(__file__) + sep

        #        self.window = uic.loadUi(self.path + "pyIVLS_GUI.ui")
        self.window = pyIVLS_mainWindow(self.path)
        self.pluginloader = pyIVLS_pluginloader(self.path)

        self.window.actionPlugins.triggered.connect(self.actionPlugins)
<<<<<<< HEAD
        self.window.actionSequence_builder.triggered.connect(self.actionSequence_builder)
        self.window.actionDockWidget.triggered.connect(self.actionDockWidget)
=======
        self.window.actionReopen_MDI.triggered.connect(self.actionReopen_MDI)
        self.window.actionReopen_dock.triggered.connect(self.actionReopen_dock)
>>>>>>> ddde0882
        self.window.closeSignal.connect(self.reactClose)
        self.window.seqBuilder_dockWidget.closeSignal.connect(self.seqBuilderReactClose)
        self.window.dockWidget.closeSignal.connect(self.dockWidgetReactClose)

        self.initial_widget_state = {}<|MERGE_RESOLUTION|>--- conflicted
+++ resolved
@@ -39,8 +39,6 @@
     def reactClose(self):
         self.show_message("Stop running processes and disconnect devices before close")
 
-    @pyqtSlot(bool)
-<<<<<<< HEAD
     def setCloseLock(self, value):
         self.window.setCloseOK(value)
     
@@ -52,24 +50,19 @@
     def dockWidgetReactClose(self):
         self.window.actionDockWidget.setChecked(False)
         
-=======
-    def setCloseLock(self, bool):
-        # changes here, since closelock is True when closing is not allowed
-        self.window.setCloseOK(not bool)
 
->>>>>>> ddde0882
     ################ Menu actions
     def actionPlugins(self):
         self.pluginloader.refresh()
         self.pluginloader.window.show()
 
-<<<<<<< HEAD
+
     def actionSequence_builder(self):
         self.window.seqBuilder_dockWidget.setVisible(self.window.actionSequence_builder.isChecked())
 
     def actionDockWidget(self):
         self.window.dockWidget.setVisible(self.window.actionDockWidget.isChecked())
-=======
+
     def actionReopen_MDI(self):
         """
         Reopen the MDI area with the widgets stored in self.mdiWidgets.
@@ -78,17 +71,6 @@
         for name, widget in self.mdiWidgets.items():
             widget.show()
 
-        
-
-    def actionReopen_dock(self):
-        """
-        Reopen the dock widget with the widgets stored in self.dockWidgets.
-        """
-        # if dockwidget is not visible, show it
-        if not self.window.dockWidget.isVisible():
-            self.window.dockWidget.show()
-
->>>>>>> ddde0882
 
     ############### Settings Widget
 
@@ -155,13 +137,9 @@
         self.pluginloader = pyIVLS_pluginloader(self.path)
 
         self.window.actionPlugins.triggered.connect(self.actionPlugins)
-<<<<<<< HEAD
         self.window.actionSequence_builder.triggered.connect(self.actionSequence_builder)
         self.window.actionDockWidget.triggered.connect(self.actionDockWidget)
-=======
         self.window.actionReopen_MDI.triggered.connect(self.actionReopen_MDI)
-        self.window.actionReopen_dock.triggered.connect(self.actionReopen_dock)
->>>>>>> ddde0882
         self.window.closeSignal.connect(self.reactClose)
         self.window.seqBuilder_dockWidget.closeSignal.connect(self.seqBuilderReactClose)
         self.window.dockWidget.closeSignal.connect(self.dockWidgetReactClose)
