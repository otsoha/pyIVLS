from os.path import dirname, sep

from PyQt6 import QtWidgets
from PyQt6.QtCore import (
    QObject,
    Qt,
    pyqtSlot,
)

from components.pyIVLS_mainWindow import pyIVLS_mainWindow
from pyIVLS_pluginloader import pyIVLS_pluginloader
<<<<<<< HEAD
# move this to mainwindow?
from components.pyIVLS_mdiWindow import pyIVLS_mdiWindow
=======
from pyIVLS_seqBuilder import pyIVLS_seqBuilder
from pyIVLS_mainWindow import pyIVLS_mainWindow
>>>>>>> c0789036


class pyIVLS_GUI(QObject):
    mdiWidgets = {}
    dockWidgets = {}
    ############################### GUI functions

    ############################### Slots
    @pyqtSlot(str)
    def show_message(self, str):
        msg = QtWidgets.QMessageBox()
        msg.setText(str)
        msg.setWindowTitle("Warning")
        msg.setIcon(QtWidgets.QMessageBox.Icon.Warning)
        msg.setWindowFlags(
            Qt.WindowType.CustomizeWindowHint
            | Qt.WindowType.WindowTitleHint
            | Qt.WindowType.WindowShadeButtonHint
        )
        msg.setStandardButtons(QtWidgets.QMessageBox.StandardButton.Ok)
        msg.exec()

    @pyqtSlot(str)
    def addDataLog(self, str):
        print(str)

    @pyqtSlot()
    def reactClose(self):
        self.show_message("Stop running processes and disconnect devices before close")
<<<<<<< HEAD

    def setCloseLock(self, value):
        # reverted closelock, since plugins return True when they are not ready to close
        self.window.setCloseOK(not value)

    @pyqtSlot()
    def seqBuilderReactClose(self):
        self.window.actionSequence_builder.setChecked(False)

    @pyqtSlot()
    def dockWidgetReactClose(self):
        self.window.actionDockWidget.setChecked(False)

    @pyqtSlot()
    def mdi_window_react_close(self):
        # check if all mdi windows are hidden
        all_hidden = True
        for subwindow in self.window.mdiArea.subWindowList():
            if subwindow.isVisible():
                print(f"mdi window {subwindow.windowTitle()} is visible")
                all_hidden = False
                break
        if all_hidden:
            print("All MDI windows are hidden")
            self.window.actionMDI_windows.setChecked(False)




=======
    
    @pyqtSlot(bool)
    def setCloseLock(self, value):
        self.window.setCloseOK(value)
    
    @pyqtSlot()
    def seqBuilderReactClose(self):
        self.window.actionSequence_builder.setChecked(False)
    
    @pyqtSlot()
    def dockWidgetReactClose(self):
        self.window.actionDockWidget.setChecked(False)
        
>>>>>>> c0789036
    ################ Menu actions
    def actionPlugins(self):
        self.pluginloader.refresh()
        self.pluginloader.window.show()

    def actionSequence_builder(self):
<<<<<<< HEAD
        self.window.seqBuilder_dockWidget.setVisible(
            self.window.actionSequence_builder.isChecked()
        )

    def actionMDI_windows(self):
        for subwindow in self.window.mdiArea.subWindowList():
            subwindow.setVisible(
                self.window.actionMDI_windows.isChecked()
            )
=======
        self.window.seqBuilder_dockWidget.setVisible(self.window.actionSequence_builder.isChecked())
>>>>>>> c0789036

    def actionDockWidget(self):
        self.window.dockWidget.setVisible(self.window.actionDockWidget.isChecked())

    ############### Settings Widget

    def setSettingsWidget(self, widgets: dict):
        """
        Set a list of widgets in a tabbed QDockWidget.

        :param widgets: dict of QtWidgets.QWidget instances to be tabbed
        """

        # Create a QTabWidget to hold the widgets
        tab_widget = QtWidgets.QTabWidget()
        # Add each widget to the QTabWidget as a new tab
        for name, widget in widgets.items():
            tab_widget.addTab(widget, str(name))  # Ensure name is a string

        # Set the QTabWidget as the widget for the QDockWidget
        self.window.dockWidget.setWidget(tab_widget)
        self.window.dockWidget.show()  # Ensure the dock widget is visible

    def setMDIArea(self, widgets: dict):
        """
        Set a list of widgets in MDI area

        :param widgets: dict of QtWidgets.QWidget instances to be added to MDI windows
        """

        subwindows = self.window.mdiArea.subWindowList()
        subwindow_names = [subwindow.windowTitle() for subwindow in subwindows]


        for name, widget in widgets.items():
            if name not in subwindow_names:
                subwindow = pyIVLS_mdiWindow(self.window.mdiArea)
                subwindow.setWidget(widget)
                widget.show()
                subwindow.setWindowTitle(name)
                subwindow.closeSignal.connect(self.mdi_window_react_close)
                subwindow.setVisible(
                self.window.actionMDI_windows.isChecked()
                )            
            else:
                # subwindow already exists, do nothing. Widget should be set and correct
                pass 

        # close subwindows that are not in the widgets dict
        for sw in subwindows:
            if sw.windowTitle() not in widgets:
                self.window.mdiArea.removeSubWindow(sw) # Remove subwindow because the subwindow list is used to iterate over existing windows
                sw.setCloseLock(False) # closelock is set to False to allow closing
                sw.close()  # actually close


    def setSeqBuilder(self):
        self.window.seqBuilder_dockWidget.setWidget(self.seqBuilder.widget)

    def clearDockWidget(self):
        """
        Clear the dock widget by removing all tabs and setting its widget to None.
        """
        dock_widget = self.window.dockWidget.widget()
        if isinstance(dock_widget, QtWidgets.QTabWidget):
            dock_widget.clear()  # Clear all tabs
        self.window.dockWidget.setWidget(None)






    def __init__(self):
        super(pyIVLS_GUI, self).__init__()
        self.path = dirname(__file__) + sep

<<<<<<< HEAD
        #        self.window = uic.loadUi(self.path + "pyIVLS_GUI.ui")
=======
>>>>>>> c0789036
        self.window = pyIVLS_mainWindow(self.path)
        self.pluginloader = pyIVLS_pluginloader(self.path)
        self.seqBuilder = pyIVLS_seqBuilder(self.path)

        self.setSeqBuilder()

        self.window.actionPlugins.triggered.connect(self.actionPlugins)
<<<<<<< HEAD
        self.window.actionSequence_builder.triggered.connect(
            self.actionSequence_builder
        )
        self.window.actionMDI_windows.triggered.connect(self.actionMDI_windows)
        self.window.actionDockWidget.triggered.connect(self.actionDockWidget)
=======
        self.window.actionSequence_builder.triggered.connect(self.actionSequence_builder)
        self.window.actionDockWidget.triggered.connect(self.actionDockWidget)

>>>>>>> c0789036
        self.window.closeSignal.connect(self.reactClose)
        self.window.seqBuilder_dockWidget.closeSignal.connect(self.seqBuilderReactClose)
        self.window.dockWidget.closeSignal.connect(self.dockWidgetReactClose)


        self.pluginloader.request_available_plugins_signal

        self.window.seqBuilder_dockWidget.closeSignal.connect(self.seqBuilderReactClose)
        self.window.dockWidget.closeSignal.connect(self.dockWidgetReactClose)
        
        
        self.initial_widget_state = {}<|MERGE_RESOLUTION|>--- conflicted
+++ resolved
@@ -9,13 +9,10 @@
 
 from components.pyIVLS_mainWindow import pyIVLS_mainWindow
 from pyIVLS_pluginloader import pyIVLS_pluginloader
-<<<<<<< HEAD
+from pyIVLS_seqBuilder import pyIVLS_seqBuilder
 # move this to mainwindow?
 from components.pyIVLS_mdiWindow import pyIVLS_mdiWindow
-=======
-from pyIVLS_seqBuilder import pyIVLS_seqBuilder
-from pyIVLS_mainWindow import pyIVLS_mainWindow
->>>>>>> c0789036
+from components.pyIVLS_mainWindow import pyIVLS_mainWindow
 
 
 class pyIVLS_GUI(QObject):
@@ -45,7 +42,6 @@
     @pyqtSlot()
     def reactClose(self):
         self.show_message("Stop running processes and disconnect devices before close")
-<<<<<<< HEAD
 
     def setCloseLock(self, value):
         # reverted closelock, since plugins return True when they are not ready to close
@@ -75,28 +71,12 @@
 
 
 
-=======
-    
-    @pyqtSlot(bool)
-    def setCloseLock(self, value):
-        self.window.setCloseOK(value)
-    
-    @pyqtSlot()
-    def seqBuilderReactClose(self):
-        self.window.actionSequence_builder.setChecked(False)
-    
-    @pyqtSlot()
-    def dockWidgetReactClose(self):
-        self.window.actionDockWidget.setChecked(False)
-        
->>>>>>> c0789036
     ################ Menu actions
     def actionPlugins(self):
         self.pluginloader.refresh()
         self.pluginloader.window.show()
 
     def actionSequence_builder(self):
-<<<<<<< HEAD
         self.window.seqBuilder_dockWidget.setVisible(
             self.window.actionSequence_builder.isChecked()
         )
@@ -106,9 +86,6 @@
             subwindow.setVisible(
                 self.window.actionMDI_windows.isChecked()
             )
-=======
-        self.window.seqBuilder_dockWidget.setVisible(self.window.actionSequence_builder.isChecked())
->>>>>>> c0789036
 
     def actionDockWidget(self):
         self.window.dockWidget.setVisible(self.window.actionDockWidget.isChecked())
@@ -186,10 +163,6 @@
         super(pyIVLS_GUI, self).__init__()
         self.path = dirname(__file__) + sep
 
-<<<<<<< HEAD
-        #        self.window = uic.loadUi(self.path + "pyIVLS_GUI.ui")
-=======
->>>>>>> c0789036
         self.window = pyIVLS_mainWindow(self.path)
         self.pluginloader = pyIVLS_pluginloader(self.path)
         self.seqBuilder = pyIVLS_seqBuilder(self.path)
@@ -197,17 +170,11 @@
         self.setSeqBuilder()
 
         self.window.actionPlugins.triggered.connect(self.actionPlugins)
-<<<<<<< HEAD
         self.window.actionSequence_builder.triggered.connect(
             self.actionSequence_builder
         )
         self.window.actionMDI_windows.triggered.connect(self.actionMDI_windows)
         self.window.actionDockWidget.triggered.connect(self.actionDockWidget)
-=======
-        self.window.actionSequence_builder.triggered.connect(self.actionSequence_builder)
-        self.window.actionDockWidget.triggered.connect(self.actionDockWidget)
-
->>>>>>> c0789036
         self.window.closeSignal.connect(self.reactClose)
         self.window.seqBuilder_dockWidget.closeSignal.connect(self.seqBuilderReactClose)
         self.window.dockWidget.closeSignal.connect(self.dockWidgetReactClose)
@@ -215,8 +182,4 @@
 
         self.pluginloader.request_available_plugins_signal
 
-        self.window.seqBuilder_dockWidget.closeSignal.connect(self.seqBuilderReactClose)
-        self.window.dockWidget.closeSignal.connect(self.dockWidgetReactClose)
-        
-        
         self.initial_widget_state = {}