--- conflicted
+++ resolved
@@ -5,11 +5,8 @@
 # 4. Some GUI clases may now be descendents of QObject as they may need to emit signals for logging (see note on logging and error messaging)
 # 5. Changed the structure of ini file, now it allows to save plugin settings
 # 6. class option is added to the plugin descriptor in the ini file. This is related to suggested implementation of the built-in functionality of run and address selection. (class = step for measurement, class = loop for looping the steps, class = none for support plugins not directly used in recipe)
-<<<<<<< HEAD
+# 7. Sequence buoilder implmented. This required some changes to pyIVLS and pluginContainer.
 # 7. Execution flow is modified to allow to add messages from pluginContainer to log. Message slot from pluginloader is removed, info signal from plugin container is connected to the message slot in pyIVLS_GUI, as for all the other information windows.
-=======
-# 7. Sequence buoilder implmented. This required some changes to pyIVLS and pluginContainer.
->>>>>>> 327eb739
 
 #### TODO list
 # 1. add settings validation to GUI (partially done)
@@ -25,35 +22,6 @@
 # 11. implement measurement run and address selection for data saving as a built-in functionality. A temporary workaround is the use of plugings with function = sequence
 ##      For the final realization the main window may have another docking window (recipe editor), where measurement recipies may be created. A reciepe will replace sequence plugins. A reciepe may be a combination of measurement (e.g. sweep, TLCCS) and loop scripts (e.g. Affine, peltier),
 ##      this may require introduction of new/replacement of plugin type/function classification, as the recipe editor should know what plugins allow looping, and what are just direct measurements. Also looping interface should be thought through.
-<<<<<<< HEAD
-# 12. plugins share is implemented (e.g for threadStopped and MplCanvas), but during plugin install the version of shared libraries should be checked and updated if needed
-# 13. there may be a reason to make "hiddenLoad" option for plugins, i.e. the plugin will be loaded but there will be not setting tab and MDI window for it. That may be useful e.g. for duplicating a part of keithley plugin to sweep and not showing Keithley plugin at all. The idea would be to have a minimalistic set of parameters, ad if more needed the main plugin may be switched on
-
-#### Plugin list
-#1. Keithley2612B: interface to SMU
-#2. sweep: automatic sweep with SMU
-#3. timeIV: variation of readings from SMU with time
-#4. VenusUSB2: interface to camera
-#5. TLCCS: interface to spectrometer
-
-#### plugin specific TODO lists
-######### VenusUSB2
-####	Implement manipulation of the image (size change, digital zoom, etc.). May be reasonable to thing about changing integration time without stopping the preview
-######### timeIV
-####	there is a bug in matplotlib, the axes name is on a wrong side after cla() see https://github.com/matplotlib/matplotlib/issues/28268
-####    pulsed operation may be added
-=======
-# 10. to do list to make sequence builder usable
-####        a)connecting and disconnecting device should be implemented in a similar way, most probably at the beginning at ending of the sequence. Devices should have thread locks.
-####        b)implement proper messaging, logging and error handling for running sequencies
-####        c)implement recipe checks in sequence (should look for devices to connect/disconnect, make sure that the same plugin is not used in step mode within its own loop mode)
-####        d)implement closelock and GUI disable
-####        e)in itc503:
-####                     -allow T monitor (timer may not work as it is run in different thread)
-####                     -allow continuous T save to file
-####        f)in sweepGUI:
-####                     -implement setSettings for SMU
->>>>>>> 327eb739
 
 #### install (Ubuntu 24.04.1 LTS)
 # 1. python3 -m venv .venv
