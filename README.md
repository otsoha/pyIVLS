#### Changelog
# 1. MDI area added to MainWindow (will be used for vizualization)
# 2. Device plugins are separated into the GUI and core parts. The main idea of separation is to be able to use core without the GUI
# 3. pyIVLS are not any more descendents of plugin class. Mainly it is done because the public functions should be provided by GUI classes, but not by the plugin itself. As a benefit, requirements to the plugin names are removed
# 4. Some GUI clases may now be descendents of QObject as they may need to emit signals for logging (see note on logging and error messaging)
# 5. Changed the structure of ini file, now it allows to save plugin settings
# 6. class option is added to the plugin descriptor in the ini file. This is related to suggested implementation of the built-in functionality of run and address selection. (class = step for measurement, class = loop for looping the steps, class = none for support plugins not directly used in recipe)
# 7. Sequence buoilder implmented. This required some changes to pyIVLS and pluginContainer.
<<<<<<< HEAD
# 7. Execution flow is modified to allow to add messages from pluginContainer to log. Message slot from pluginloader is removed, info signal from plugin container is connected to the message slot in pyIVLS_GUI, as for all the other information windows.
=======
>>>>>>> c0789036

#### TODO list
# 1. add settings validation to GUI (partially done)
# 2. add settings locking/unlocking to GUI (partially done)
# 3. implement logging (at the moment log signals are collected from plugins and in pyIVLS.py connected to a addDataLog slot in pyIVLS_GUI.py)
# 4. implement warning messaging (implemented not tested)
# 5. implement saving of settings to configuration file
# 6. implement reopening of docking window and MDI windows
# 7. implement autosave for long measurements
# 8. implement loading/saving of *.ini file this should allow to save/load certain measurement configurations
# 9. implement measurement run and address selection for data saving as a built-in functionality. A temporary workaround is the use of plugings with function = sequence. 
##      For the final realization the main window may have another docking window (recipe editor), where measurement recipies may be created. A reciepe will replace sequence plugins. A reciepe may be a combination of measurement (e.g. sweep, TLCCS) and loop scripts (e.g. Affine, peltier),
##      this may require introduction of new/replacement of plugin type/function classification, as the recipe editor should know what plugins allow looping, and what are just direct measurements. Also looping interface should be thought through.
# 10. to do list to make sequence builder usable
####        a)connecting and disconnecting device should be implemented in a similar way, most probably at the beginning at ending of the sequence. Devices should have thread locks.
####        b)implement proper messaging, logging and error handling for running sequencies
####        c)implement recipe checks in sequence (should look for devices to connect/disconnect, make sure that the same plugin is not used in step mode within its own loop mode)
####        d)implement closelock and GUI disable
####        e)in itc503:
####                     -allow T monitor (timer may not work as it is run in different thread)
####                     -allow continuous T save to file
####        f)in sweepGUI:
####                     -implement setSettings for SMU

#### install (Ubuntu 24.04.1 LTS)
# 1. python3 -m venv .venv
# 2. source .venv/bin/activate
# 3. python3 -m pip install pyqt6
# 4. python3 -m pip install pluggy
## if pyvisa needed, e.g. Keithley via eth
# 5. python3 -m pip install pyvisa
# 5a. python3 -m pip install pyvisa_py
# 5b. python3 -m pip install psutil # required to supress some warnings
# 5c. python3 -m pip install zeroconf  # required to supress some warnings
## if usbtmc is needed, e.g. Keithley via USB
# 6. python3 -m pip install pyhton-usbtmc
# 6a. python3 -m pip install PyUSB # required for usbtmc
# 7. python3 -m pip install numpy
## if cameras are needed
# 8. python3 -m pip install opencv-python
# 9. python3 -m pip install matplotlib
#10. python3 -m pip install datetime
# deactivate

# change the first line of pyIVLS.py to address the virual environment 
## e.g.#!/home/ivls/git_pyIVLS/pyIVLS/.venv/bin/python3
#run with
## ./pyIVLS.py

#### settings for hardware discovery
# to avoid running the script as superused some rules needs to be created
# check https://github.com/python-ivi/python-usbtmc for details
# example of /etc/udev/rules.d for Ubuntu 24.04.1 LTS to run Keithley 2612B
#begin of /etc/udev/rules.d
## USBTMC instruments
#
## Keithley2612B
#SUBSYSTEMS=="usb", ACTION=="add", ATTRS{idVendor}=="05e6", ATTRS{idProduct}=="2612", GROUP="usbtmc", MODE="0660"
#end of of /etc/udev/rules.d
# In case of using this approach: the group must exist, the user running the script should be member of the group. 
# Example for creating the group and adding the user
##sudo groupadd usbtmc
##sudo usermod -a -G usbtmc ivls

#### plugin conventions
# 1. Every plugin  consists of a couple of files. 
#	pyIVLS_name.py - implementation of the pluggy interface
#	nameGUI.py - a GUI widget for setting and controlling the core. Together with core implementation may be reused in another GUI software
#	name.py - core implementation. May be reused without GUI
# 2. The plugins should be registered in pyIVLS_container
#	if a plugin should be loaded, it is done in pyIVLS_container:_register. This creates an instance of pyIVLS_*.py class
#	pyIVLS_*.py in its initialization creates an instance of *GUI.py
#	*GUI.py in its initialization creates an instanse of the core class and loads GUI

#### logging and error messaging
# Logs messages and info messages for user should be sent only by the plugin that directly interracts with the user, i.e.
# in case of sweep only run sweep plugin should save to the log and show messages to the user. All other plugins communicate to the sweep plugin, e.g. with returned status of the functions.
# This is necessary to avoid multiple messaging
## standard error codes
#0 = no error, 1 = Value error, 2 = Any error reported by dependent plugin, 3 = missing functions or plugins
##plugins return errors in form of list [number, {"Error message":"Error text"}], e.g. [1, {"Error message":"Value error in sweep plugin: SMU limit prescaler field should be numeric"}]
#error text will be shown in the dialog message in the interaction plugin, so the error text should contain the plugin name, e.g. return [1, {"Error message":"Value error in Keithley plugin: drain nplc field should be numeric"}]
##intermidiate plugins should pass the error to the plugins that interract with users as is, just changing the error code
#e.g.return [2, self.smu_settings]
##the plugin interracting with user adds to the log it's own name, and name of the plugin that transmitted this error 
#(not the name of original plugin, that's why the message should contain the original plugin name, as if there will be multiple intermediate plugins some of the plugin names may be dropped)
#e.g. self.log_message.emit(datetime.now().strftime("%H:%M:%S.%f") + f' : runsweep : the sweep plugin reported an error: {self.sweep_settings["Error message"]}')

#### execution flow
#1. When pyIVLS.py is run it creates an instance of the pyIVLS_container.py (handles all the plugins) and the main window
##2. In the initialization the pyIVLS_container.py 
##	reads plugin data from ini
##	registers the plugins marked for loading in ini (_register function)
#3. pyIVLS.py makes initialization of main slots and signals between plugin container and GUI. This includes connecting signals from plugins to the main window
##      log signals from plugins is connected to slot addDataLog in pyIVLS_GUI.py
##      info signals from plugins are connectend to slot show_message in pyIVLS_GUI.py
#4. pyIVLS.py calls a public_function_exchange() from pyIVLS_container.py to provide functions from dependency plugins to the plugins that require them
#5. pyIVLS.py calls get_plugin_info_for_settingsGUI() for adding settings widgets to main GUI window
##6. get_plugin_info_for_settingsGUI() is implemented in pyIVLS_container.py  
##		it initializes plugin dictionaries with data from ini file in get_plugin_dict()
##		it requests the settings widgets get_setup_interface() hook implementation
###7.	get_setup_interface() is implementsd in pyIVLS_*.py plugin file
###		it initilizes the plugin_info variable of pyIVLS_*.py (the variable is initialized in setup of parent plugin.py class)
###		it calls the initGUI function of the *GUI.py class, that initializes the GUI with values obtained from ini (the data from ini is not checked, checking will happen at execution of plugin functionality)		
###		it returns the dictionary containg settingsWidget property of the *GUI.py class
#8. pyIVLS.py transfers the obtained dictionary to the main window class for setting up the settings widgets
#9. pyIVLS.py calls get_plugin_info_for_MDIarea() for adding MDI windows to main GUI window MDI area
##10. get_plugin_info_for_MDIarea() is implemented in pyIVLS_container.py
##	it requests the MDI windows with get_MDI_interface() hook implementation
###11. with get_MDI_interface() is implemented in pyIVLS_*.py plugin file<|MERGE_RESOLUTION|>--- conflicted
+++ resolved
@@ -6,10 +6,7 @@
 # 5. Changed the structure of ini file, now it allows to save plugin settings
 # 6. class option is added to the plugin descriptor in the ini file. This is related to suggested implementation of the built-in functionality of run and address selection. (class = step for measurement, class = loop for looping the steps, class = none for support plugins not directly used in recipe)
 # 7. Sequence buoilder implmented. This required some changes to pyIVLS and pluginContainer.
-<<<<<<< HEAD
 # 7. Execution flow is modified to allow to add messages from pluginContainer to log. Message slot from pluginloader is removed, info signal from plugin container is connected to the message slot in pyIVLS_GUI, as for all the other information windows.
-=======
->>>>>>> c0789036
 
 #### TODO list
 # 1. add settings validation to GUI (partially done)
