--- conflicted
+++ resolved
@@ -110,17 +110,6 @@
 
         self.settingsWidget.stopButton.clicked.connect(self._stopAction)
         self.settingsWidget.runButton.clicked.connect(self._runAction)
-<<<<<<< HEAD
-
-    ########Functions
-    ###############GUI setting up
-    def _initGUI(
-        self,
-        plugin_info: "dictionary with settings obtained from plugin_data in pyIVLS_*_plugin",
-    ):
-        ##settings are not initialized here, only GUI
-        ## i.e. no settings checks are here. Practically it means that anything may be used for initialization (var types still should be checked), but functions should not work if settings are not OK
-=======
         
 ########Functions
 ###############GUI setting up
@@ -128,7 +117,6 @@
     def _initGUI(self, plugin_info:"dictionary with settings obtained from plugin_data in pyIVLS_*_plugin"):
         ##populates GUI with values stored in settings
         
->>>>>>> c0789036
         if plugin_info["singlechannel"] == "True":
             self.settingsWidget.checkBox_singleChannel.setChecked(True)
         self.settingsWidget.comboBox_channel.clear()
@@ -478,13 +466,8 @@
     def _getCloseLockSignal(self):
         return self.closeLock
 
-<<<<<<< HEAD
-    ########Functions to be used externally
-    ###############get settings from GUI
-=======
 ########Functions to be used externally
 ###############get settings from GUI 
->>>>>>> c0789036
     def parse_settings_widget(self):
         """Parses the settings widget for the plugin. Extracts current values. Checks if values are allowed. Provides settings of sweep plugin to an external plugin
 
@@ -975,25 +958,9 @@
 
         return [0, self.settings]
 
-<<<<<<< HEAD
-###############provide smu functions to sequence to handle excetions 
-    def smu_connect(self):
-            return self.function_dict["smu"]["smu_connect"]()
-
-    def smu_disconnect(self):
-            return self.function_dict["smu"]["smu_disconnect"]()
-
-    def smu_abort(self):
-            return self.function_dict["smu"]["smu_abort"]()
-
-    def smu_outputOFF(self):
-            return self.function_dict["smu"]["smu_outputOFF"]()
-
-=======
     def setSettings(self, settings):
         self.settings = settings
         self._setGUIfromSettings()
->>>>>>> c0789036
 ###############GUI enable/disable
 
     def set_running(self, status):
@@ -1044,7 +1011,6 @@
         return [0, "OK"]
 
     def _sweepImplementation(self):
-<<<<<<< HEAD
         [recipe, drainsteps, sensesteps, modesteps] = create_sweep_reciepe(
             self.settings, self.smu_settings
         )
@@ -1204,108 +1170,7 @@
                 header=fileheader + columnheader,
                 comments="#",
             )
-=======
-    		[recipe, drainsteps, sensesteps, modesteps] = create_sweep_reciepe(self.settings, self.smu_settings)
-    		data = np.array([])                
-    		for recipeStep,measurement in enumerate(recipe):
-    			if  self.function_dict["smu"]["smu_init"](measurement): #reinitialization at every step is needed because limits for pused and continuous may be deffierent
-    				raise sweepException(f"sweep plugin : smu_init failed")
-    			#creating a new header
-    			if recipeStep % (sensesteps*modesteps) == 0:
-    				columnheader = ''
-    				if not measurement["single_ch"]:
-    					fileheader = create_file_header(self.settings, self.smu_settings, backVoltage = measurement["drainvoltage"])
-    				else:	
-    					fileheader = create_file_header(self.settings, self.smu_settings)
-	    		if measurement["sourcesense"]:
-	    			columnheader = f"{columnheader}IS_4pr, VS_4pr,"
-	    		else:	
-	    			columnheader = f"{columnheader}IS_2pr, VS_2pr,"
-	    		if not measurement["single_ch"]:
-	    			if measurement["drainsense"]:
-		    			columnheader = f"{columnheader}ID_4pr, VD_4pr,"
-		    		else:	
-		    			columnheader = f"{columnheader}ID_2pr, VD_2pr,"
-	    		#running sweep
-	    		if  self.function_dict["smu"]["smu_runSweep"](measurement):
-		                raise sweepException(f"sweep plugin : smu_runSweep failed")
-		                
-	    		#plotting while measuring
-	    		self.axes.cla()
-	    		self.axes.set_xlabel('Voltage (V)')
-	    		self.axes.set_ylabel('Current (A)')
-	    		self.sc.draw()
-	    		buffer_prev = 0
-	    		while True:
-      		    		time.sleep(self.settings["plotUpdate"])
-      		    		[lastI, lastV, lastPoints] = self.function_dict["smu"]["smu_getLastBufferValue"](measurement["source"])
-      		    		if lastPoints >= measurement["steps"]*measurement["repeat"]:
-      		    			break
-      		    		if lastPoints >	buffer_prev:
-      		    			if buffer_prev == 0:
-      		    				Xdata_source = [lastV]
-      		    				Ydata_source = [lastI]
-      		    				plot_refs = self.axes.plot(Xdata_source, Ydata_source, 'bo')
-      		    				_plot_ref_source = plot_refs[0]
-      		    				if not measurement["single_ch"]:
-      		    					[lastI_drain, lastV_drain, lastPoints_drain] = self.function_dict["smu"]["smu_getLastBufferValue"](measurement["source"], lastPoints)
-      		    					Xdata_drain = [lastV]
-      		    					Ydata_drain = [lastI]
-      		    					plot_refs = self.axes.plot(Xdata_drain, Ydata_drain, 'go')
-      		    					_plot_ref_drain = plot_refs[0]
-      		    			else:
-      		    				Xdata_source.append(lastV)
-      		    				Ydata_source.append(lastI)
-      		    				_plot_ref_source.set_xdata(Xdata_source)
-      		    				_plot_ref_source.set_ydata(Ydata_source)
-      		    				if not measurement["single_ch"]:
-      		    					[lastI_drain, lastV_drain, lastPoints_drain] = self.function_dict["smu"]["smu_getLastBufferValue"](measurement["drain"], lastPoints)
-      		    					Xdata_drain.append(lastV_drain)
-      		    					Ydata_drain.append(lastI_drain)
-      		    					_plot_ref_drain.set_xdata(Xdata_source)
-      		    					_plot_ref_drain.set_ydata(Ydata_drain)
-      		    			self.axes.relim()
-      		    			self.axes.autoscale_view()
-      		    			self.sc.draw()
-      		    			if (measurement["type"] == 'i' and (abs(lastV)> self.settings["prescaler"]*abs(measurement["limit"])) ) or (measurement["type"] == 'i' and (abs(lastV)> self.settings["prescaler"]*abs(measurement["limit"])) ):
-      		    				self.function_dict["smu"]["smu_abort"](measurement["source"])
-      		    				break
-      		    			buffer_prev = lastPoints
-	    		#### Keithley may produce a 5042 error, so make a delay here
-	    		time.sleep(self.settings["plotUpdate"])
-	    		self.function_dict["smu"]["smu_outputOFF"]()
-	    		IV_source = self.function_dict["smu"]["smu_bufferRead"](measurement["source"])
-	    		self.axes.cla()
-	    		self.axes.set_xlabel('Voltage (V)')
-	    		self.axes.set_ylabel('Current (A)')
-	    		plot_refs = self.axes.plot(IV_source[:,1], IV_source[:,0], 'bo')
-	    		if not measurement["single_ch"]:
-	    			IV_drain = self.function_dict["smu"]["smu_bufferRead"](measurement["drain"])
-	    			plot_refs = self.axes.plot(IV_source[:,1], IV_drain[:,0], 'go')
-	    		self.sc.draw()
-	    		IVresize = 0	
-	    		if data.size == 0:
-	    			data = IV_source
-	    		else:
-	    			dataLength = np.size(data,0)
-	    			IVLength = np.size(IV_source,0)
-	    			if dataLength < IVLength:
-	    				data = np.vstack([data, np.full((IVLength - dataLength, np.size(data,1)), "")])
-	    			else:	
-	    				IVresize = dataLength - IVLength
-	    				IV_source = np.vstack([IV_source, np.full((IVresize, 2), "")])
-	    			data = np.hstack([data, IV_source])	
-	    		if not measurement["single_ch"]:
-	    			if IVresize:
-	    				IV_drain = np.vstack([IV_drain, np.full((IVresize, 2), "")])
-	    			data = np.hstack([data, IV_drain])	
-	    		columnheader = f"{columnheader[:-1]}"
-	    		if drainsteps > 1:
-	    			fulladdress = self.settings["address"] + os.sep + self.settings["filename"] + f"{drainvoltage}V"+".dat"
-	    		else:
-	    			fulladdress = self.settings["address"] + os.sep + self.settings["filename"] + ".dat"
-	    		np.savetxt(fulladdress, data, fmt='%.8f', delimiter=',', newline='\n', header=fileheader + columnheader, comments='#')
-    		return [0, "sweep finished"]
+        return [0, "sweep finished"]
 
     def _sequenceStep(self, postfix):
         self.settings["filename"] = self.settings["filename"] + postfix
@@ -1314,7 +1179,6 @@
             return [status, message]
         self._sweepImplementation()
         self.function_dict["smu"]["smu_disconnect"]()
->>>>>>> c0789036
         return [0, "sweep finished"]
 
     def _sequenceImplementation(self):
