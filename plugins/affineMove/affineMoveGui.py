--- conflicted
+++ resolved
@@ -300,47 +300,7 @@
         # calibrate every available manipulator
         for i, status in enumerate(dev_statuses):
             if status == 1:
-<<<<<<< HEAD
-                code, status = mm["mm_change_active_device"](i + 1)
-                self.logger.info_popup(f"AffineMove: calibrating manipulator {i + 1}.\nClick on the camera view to set calibration points (Esc to cancel)")
-                points = []
-                # get 3 different points
-                for i in range(3):
-                    try:
-                        current_pos = mm["mm_current_position"]()
-                        if current_pos and len(current_pos) >= 3:
-                            self.update_manipulator_position(i + 1, current_pos)
-                    except Exception as e:
-                        self.logger.log_debug(f"Could not update cached position during calibration: {e}")
-
-                    point = self._wait_for_input()
-                    if point is None:
-                        self.logger.info_popup("Calibration cancelled by user.")
-                        return
-                    ret = mm["mm_current_position"]()
-                    if len(ret) < 3:
-                        self.logger.log_warn(f"Could not retrieve current position for manipulator {i + 1}: {ret}")
-                        return
-                    x, y, z = ret
-
-                    self.logger.log_info(f"Clicked point: {point}, current position: ({x}, {y}, {z})")
-                    mm_point = (x, y)
-                    points.append((mm_point, point))
-
-                # Compute the affine transformation
-                mm_points = np.array([pt[0] for pt in points], dtype=np.float32)
-                view_points = np.array([pt[1] for pt in points], dtype=np.float32)
-                affine_transform = cv2.getAffineTransform(view_points, mm_points)
-                self.calibrations[i + 1] = affine_transform
-                self.logger.log_info(f"Calibration for manipulator {i + 1} completed and stored. ({affine_transform})")
-
-                """
-                # back to home
-                mm["mm_move"](12500, 12500)
-                """
-=======
                 self.calibrate_manipulator(i + 1) # + 1 since sutter manipulators are 1-indexed
->>>>>>> f980a3e1
 
         self.update_status()
 
