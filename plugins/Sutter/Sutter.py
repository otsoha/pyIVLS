--- conflicted
+++ resolved
@@ -254,11 +254,7 @@
         assert timeout is not None, "Serial timeout must be set for reading"
         start_time = time.monotonic()
         # Read until marker
-<<<<<<< HEAD
         data = bytearray()
-=======
-        data = b""
->>>>>>> 526cac55
         while True:
             # raise interrupted error if stop event is set
             if self._stop_event.is_set():
