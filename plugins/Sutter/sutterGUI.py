--- conflicted
+++ resolved
@@ -402,11 +402,7 @@
                 self.hal.speed = initial_speed
 
         # run move sequence in a thread
-<<<<<<< HEAD
         move_thread = threading.Thread(target=check_fast_moves)
-=======
-        move_thread = threading.Thread(target=check_working_slow_moves_single_axis)
->>>>>>> 526cac55
         move_thread.start()
 
     def _stop_button(self):
