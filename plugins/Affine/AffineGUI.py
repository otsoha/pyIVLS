import os
from datetime import datetime

from Affine import Affine, AffineError
from PyQt6 import QtWidgets, uic
from PyQt6.QtCore import QObject, Qt, pyqtSignal
from PyQt6.QtGui import QAction, QBrush, QImage, QPen, QPixmap
from PyQt6.QtWidgets import QGraphicsPixmapItem, QGraphicsScene, QMenu


class AffineGUI(QObject):
    """Gui for Affine plugin"""

    log_message = pyqtSignal(str)
    info_message = pyqtSignal(str)
    closeLock = pyqtSignal(bool)
    COORD_DATA = Qt.ItemDataRole.UserRole + 1

    def __init__(self):
        super().__init__()
        # load ui files
        self.settingsWidget, self.MDIWidget = self._load_widgets()
        # init settings if needed
        self.settings = {}

        # init core functionality
        self.affine = Affine()

        # init dependency functions
        self.functions = {}
        self.mdi_img = None
        self.mdi_mask = None

        # init temporary point array
        self.tp_arr = []

    # TODO: Read settings from file, for instance latest points and mask + default names for text inputs.
    def _initGUI(self, settings):
        self.settings = settings
        settingsWidget = self.settingsWidget
        MDIWidget = self.MDIWidget
        last_mask_path = settings.get("default_mask_path", None)
        if last_mask_path is not None:
            try:
                mask = self.affine.update_interal_mask(last_mask_path)
                self._update_MDI(mask, None, save_interal=True)
            except AffineError:
                # I dont want to hear about this error, dont care.
                pass

        return settingsWidget, MDIWidget

    def _load_widgets(self):
        """Load the widgets from the UI files."""
        # Load the settings based on the name of this file.
        self.path = os.path.dirname(__file__) + os.path.sep
        for _, _, files in os.walk(self.path):
            for file in files:
                if file.endswith(".ui"):
                    if file.split("_")[1].lower() == "settingswidget.ui":
                        settingsWidget = uic.loadUi(self.path + file)
                    elif file.split("_")[1].lower() == "mdiwidget.ui":
                        MDIWidget = uic.loadUi(self.path + file)

        self._find_labels(settingsWidget, MDIWidget)
        settingsWidget, MDIWidget = self._connect_buttons(settingsWidget, MDIWidget)
        return settingsWidget, MDIWidget

    def _find_labels(self, settingsWidget, MDIWidget):
        """Finds the labels in the settings widget."""
        self.camera_label = MDIWidget.findChild(QtWidgets.QGraphicsView, "Camera")
        self.gds_label = MDIWidget.findChild(QtWidgets.QGraphicsView, "Gds")
        self.dispKP = settingsWidget.findChild(QtWidgets.QCheckBox, "dispKP")
        assert self.gds_label is not None, "gds_label not found in MDIWidget"
        self.gds_scene = QGraphicsScene(self.gds_label)
        self.camera_scene = QGraphicsScene(self.camera_label)

        # set the scene to the label
        self.gds_label.setScene(self.gds_scene)
        self.camera_label.setScene(self.camera_scene)

        self.pointCount = settingsWidget.findChild(QtWidgets.QComboBox, "pointCount")
        assert self.pointCount is not None, "pointCount not found in settingsWidget"
        self.pointName = settingsWidget.findChild(QtWidgets.QLineEdit, "pointName")
        assert self.pointName is not None, "pointName not found in settingsWidget"
        self.definedPoints = settingsWidget.findChild(
            QtWidgets.QListWidget, "definedPoints"
        )
        assert self.definedPoints is not None, (
            "definedPoints not found in settingsWidget"
        )
        # add removal to the context menu
        self.definedPoints.setContextMenuPolicy(Qt.ContextMenuPolicy.CustomContextMenu)
        self.definedPoints.customContextMenuRequested.connect(
            self._list_widget_context_menu
        )
        # connect the item clicked to a function
        self.definedPoints.itemClicked.connect(self._list_item_clicked_action)

    def _connect_buttons(self, settingsWidget, MDIWidget):
        """Connects the buttons, checkboxes and label clicks to their actions.

        Args:
            settingsWidget (_type_): _description_
            MDIWidget (_type_): _description_

        Returns:
            _type_: _description_
        """
        mask_button = settingsWidget.findChild(QtWidgets.QPushButton, "maskButton")
        assert mask_button is not None, "maskButton not found in settingsWidget"
        find_button = settingsWidget.findChild(QtWidgets.QPushButton, "findButton")
        assert find_button is not None, "findButton not found in settingsWidget"
        manual_button = settingsWidget.findChild(QtWidgets.QPushButton, "manualButton")
        assert manual_button is not None, "manualButton not found in settingsWidget"
        dispKP = settingsWidget.findChild(QtWidgets.QCheckBox, "dispKP")
        assert dispKP is not None, "dispKP not found in MDIWidget"
        centerButton = settingsWidget.findChild(QtWidgets.QCheckBox, "centerClicks")
        assert centerButton is not None, "centerButton not found in settingsWidget"
        savePoints = settingsWidget.findChild(QtWidgets.QPushButton, "savePoints")

        mask_button.clicked.connect(self._mask_button_action)
        find_button.clicked.connect(self._find_button_action)
        manual_button.clicked.connect(self._manual_button_action)
        dispKP.stateChanged.connect(self._disp_kp_state_changed)
        savePoints.clicked.connect(self.save_points_action)

        # connect the label click on gds to a function
        self.gds_label.mousePressEvent = lambda event: self._gds_label_clicked(event)
        self.centerButton = centerButton

        return settingsWidget, MDIWidget

    def _list_widget_context_menu(self, pos):
        def remove_item(item):
            self.definedPoints.takeItem(self.definedPoints.row(item))

        item = self.definedPoints.itemAt(pos)
        if item is None:
            return

        menu = QMenu()
        delete_action = QAction("Delete", self.definedPoints)
        delete_action.triggered.connect(lambda: remove_item(item))
        menu.addAction(delete_action)
        menu.exec(self.definedPoints.mapToGlobal(pos))

    def save_points_action(self):
        """Action for the save button."""
        fileName, _ = QtWidgets.QFileDialog.getSaveFileName(
            self.settingsWidget,
            "Save points",
            self.path + os.sep + "measurement_points",
            "Text Files (*.txt);;All Files (*)",
        )
        if fileName:
            with open(fileName, "w") as f:
                for i in range(self.definedPoints.count()):
                    item = self.definedPoints.item(i)
                    name = item.text()
                    points = item.data(self.COORD_DATA)
                    f.write(f"{name}: {points}\n")

    def _list_item_clicked_action(self, item):
        points = item.data(self.COORD_DATA)
        if not points:
            return
        # Clear the previous points
        self._update_MDI(self.mdi_mask, self.mdi_img, save_internal=False)
        for x, y in points:
            self.gds_scene.addEllipse(
                x - 3,
                y - 3,
                6,
                6,
                brush=QBrush(Qt.GlobalColor.red),
                pen=QPen(Qt.GlobalColor.transparent),
            )

        try:
            for x, y in points:
                # convert the clicked coords to the image coords
                x = int(x)
                y = int(y)

                # draw the point on the mask
                img_x, img_y = self.affine.coords((x, y))

                # Draw red dot on the image
                self.camera_scene.addEllipse(
                    img_x - 3,
                    img_y - 3,
                    6,
                    6,
                    brush=QBrush(Qt.GlobalColor.red),
                    pen=QPen(Qt.GlobalColor.transparent),
                )
        except AffineError as e:
            self.log_message.emit(e.message)

    def _find_button_action(self):
        """Action for the find button."""
<<<<<<< HEAD

        try:
            img = self.functions["camera"]["camera_capture_image"](full_size=True)
=======


        try:
            img = self.functions["camera"]["camera_capture_image"](full_size = True)
>>>>>>> 056ae8f7
            self._update_MDI(None, img, save_internal=True)
            timestamp = datetime.now().strftime("%H:%M:%S.%f")
            self.affine.try_match(img)
            timestamp = datetime.now().strftime("%H:%M:%S.%f")
            num_matches = len(self.affine.result["matches"])

            self.log_message.emit(
                f"{timestamp}: Found {num_matches} matches between the image and the mask."
            )

        except AffineError as e:
            self.log_message.emit(e.message)
        

    def _manual_button_action(self):
        """Action for the save button."""
        self.log_message.emit(
            "Manual mode is not implemented yet. Please use the find button."
        )
        self.info_message.emit(
            "Manual mode is not implemented yet. Please use the find button."
        )

    def _mask_button_action(self):
        """Interface for the gds mask loading button."""
        try:
            fileName, _ = QtWidgets.QFileDialog.getOpenFileName(
                self.settingsWidget,
                "Open .GDS, .png or .jpg file",
                self.path + os.sep + "masks",
                "Mask Files (*.gds);;Images (*.png *.jpg)",
            )
            if fileName:
                mask = self.affine.update_interal_mask(fileName)
                self._update_MDI(mask, None)
        except AffineError as e:
            self.log_message.emit(e.message)

    def _disp_kp_state_changed(self):
        """Action for the dispKP checkbox."""
        try:
            if self.dispKP.isChecked():
                img, mask = self.affine.draw_keypoints()
                self._update_MDI(mask, img, save_internal=False)
            else:
                img, mask = self.mdi_img, self.mdi_mask
                self._update_MDI(mask, img)
        except AffineError:
            pass

    # TODO: Might be good to add a checkbox for "enter new points mode" or something like that so that points can be added without having the affine available.
    def _gds_label_clicked(self, event):
        # Map from view coords → scene coords
        pos = self.gds_label.mapToScene(event.pos())
        x, y = pos.x(), pos.y()

        # convert the clicked coords to the image coords
        try:
            # I thinks these are sometimes returned as floats from Qt
            x = int(x)
            y = int(y)

            # "center on component" mode
            if self.centerButton.isChecked():
                x, y = self.affine.center_on_component(x, y)

            # draw the point on the mask
            self.gds_scene.addEllipse(
                x - 3,
                y - 3,
                6,
                6,
                brush=QBrush(Qt.GlobalColor.red),
                pen=QPen(Qt.GlobalColor.transparent),
            )

            # add the point to list, process point cluster if pointCount is reached
            self.tp_arr += [(x, y)]
            if len(self.tp_arr) == int(self.pointCount.currentText()):
                # Create a widget item with the name and coordinates
                item = QtWidgets.QListWidgetItem(self.pointName.text())
                item.setData(self.COORD_DATA, self.tp_arr)
                self.definedPoints.addItem(item)
                self.tp_arr = []
                self.pointName.clear()

            img_x, img_y = self.affine.coords((x, y))

            # Draw red dot on the image
            self.camera_scene.addEllipse(
                img_x - 3,
                img_y - 3,
                6,
                6,
                brush=QBrush(Qt.GlobalColor.red),
                pen=QPen(Qt.GlobalColor.transparent),
            )
        except AffineError as e:
            self.log_message.emit(e.message)

    def _update_MDI(self, mask=None, img=None, save_internal=True):
        if img is not None:
            h, w, ch = img.shape
            bytes_per_line = ch * w
            qimg = QImage(img.data, w, h, bytes_per_line, QImage.Format.Format_RGB888)
            pixmap = QPixmap.fromImage(qimg)
            pixmap_item = QGraphicsPixmapItem(pixmap)

            # Create or update the scene
            self.camera_scene.clear()
            self.camera_scene.addItem(pixmap_item)
            self.camera_label.setScene(self.camera_scene)
            if save_internal:
                self.mdi_img = img

        if mask is not None:
            h, w, ch = mask.shape
            bytes_per_line = ch * w
            qmask = QImage(mask.data, w, h, bytes_per_line, QImage.Format.Format_RGB888)
            pixmap = QPixmap.fromImage(qmask)
            pixmap_item = QGraphicsPixmapItem(pixmap)

            # Create or update the scene
            self.gds_scene.clear()
            self.gds_scene.addItem(pixmap_item)
            self.gds_label.setScene(self.gds_scene)

            if save_internal:
                self.mdi_mask = mask

    def _getLogSignal(self):
        return self.log_message

    def _getInfoSignal(self):
        return self.info_message

    def _getCloseLockSignal(self):
        return self.closeLock

    def _fetch_dependency_functions(self, function_dict, dependencies):
        # FIXME: doesn't give proper returns since I think that it is not necessary
        # to parse out spesific functions from the dependencies
        for function in function_dict:
            if function in dependencies:
                try:
                    self.functions[function] = function_dict[function]
                except KeyError:
                    self.log_message.emit(
                        f"AffineFunction {function} not found for Affine plugin."
                    )
        return []

    def _get_public_methods(self, function: str) -> dict:
        """
        Returns a nested dictionary of public methods for the plugin
        """
        methods = {
            method: getattr(self, method)
            for method in dir(self)
            if callable(getattr(self, method))
            and not method.startswith("__")
            and not method.startswith("_")
            and method.startswith(f"{function.lower()}_")
        }
        return methods

    def positioning_coords(self, coords: tuple[float, float]) -> tuple[float, float]:
        """Returns the transformed coordinates."""
        return self.affine.coords(coords)<|MERGE_RESOLUTION|>--- conflicted
+++ resolved
@@ -200,16 +200,10 @@
 
     def _find_button_action(self):
         """Action for the find button."""
-<<<<<<< HEAD
-
-        try:
-            img = self.functions["camera"]["camera_capture_image"](full_size=True)
-=======
-
 
         try:
             img = self.functions["camera"]["camera_capture_image"](full_size = True)
->>>>>>> 056ae8f7
+
             self._update_MDI(None, img, save_internal=True)
             timestamp = datetime.now().strftime("%H:%M:%S.%f")
             self.affine.try_match(img)
