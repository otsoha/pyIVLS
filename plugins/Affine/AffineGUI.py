--- conflicted
+++ resolved
@@ -206,19 +206,12 @@
         """Action for the find button."""
 
         try:
-<<<<<<< HEAD
             # get the camera name from the combobox
             camera_name = self.cameraComboBox.currentText()
-            print(camera_name)
-            print(self.functions)
+
             img = self.functions["camera"][camera_name]["camera_capture_image"](full_size=True)
             self._update_MDI(None, img, save_internal=True)
-=======
-            img = self.functions["camera"]["camera_capture_image"](full_size = True)
-
-            self._update_MDI(None, img, save_internal=True)
-            timestamp = datetime.now().strftime("%H:%M:%S.%f")
->>>>>>> 2651ef1f
+
             self.affine.try_match(img)
             timestamp = datetime.now().strftime("%H:%M:%S.%f")
             num_matches = len(self.affine.result["matches"])
