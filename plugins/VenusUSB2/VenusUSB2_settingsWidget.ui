--- conflicted
+++ resolved
@@ -25,190 +25,6 @@
      <property name="widgetResizable">
       <bool>true</bool>
      </property>
-<<<<<<< HEAD
-     <layout class="QVBoxLayout" name="verticalLayout">
-      <item>
-       <widget class="QGroupBox" name="exposureBox">
-        <property name="title">
-         <string/>
-        </property>
-        <layout class="QHBoxLayout" name="horizontalLayout_2">
-         <item>
-          <widget class="QLabel" name="exposureText">
-           <property name="sizePolicy">
-            <sizepolicy hsizetype="Fixed" vsizetype="Fixed">
-             <horstretch>0</horstretch>
-             <verstretch>0</verstretch>
-            </sizepolicy>
-           </property>
-           <property name="minimumSize">
-            <size>
-             <width>120</width>
-             <height>0</height>
-            </size>
-           </property>
-           <property name="text">
-            <string>Exposure time</string>
-           </property>
-          </widget>
-         </item>
-         <item>
-          <widget class="QComboBox" name="exposure"/>
-         </item>
-         <item>
-          <spacer name="horizontalSpacer">
-           <property name="orientation">
-            <enum>Qt::Orientation::Horizontal</enum>
-           </property>
-           <property name="sizeHint" stdset="0">
-            <size>
-             <width>40</width>
-             <height>20</height>
-            </size>
-           </property>
-          </spacer>
-         </item>
-        </layout>
-       </widget>
-      </item>
-      <item>
-       <widget class="QGroupBox" name="sourceBox">
-        <property name="title">
-         <string/>
-        </property>
-        <layout class="QHBoxLayout" name="horizontalLayout">
-         <item>
-          <widget class="QLabel" name="sourceText">
-           <property name="sizePolicy">
-            <sizepolicy hsizetype="Fixed" vsizetype="Fixed">
-             <horstretch>0</horstretch>
-             <verstretch>0</verstretch>
-            </sizepolicy>
-           </property>
-           <property name="minimumSize">
-            <size>
-             <width>120</width>
-             <height>0</height>
-            </size>
-           </property>
-           <property name="text">
-            <string>Source</string>
-           </property>
-          </widget>
-         </item>
-         <item>
-          <widget class="QLineEdit" name="cameraSource">
-           <property name="text">
-            <string>/dev/video2</string>
-           </property>
-          </widget>
-         </item>
-         <item>
-          <spacer name="horizontalSpacer_4">
-           <property name="orientation">
-            <enum>Qt::Orientation::Horizontal</enum>
-           </property>
-           <property name="sizeHint" stdset="0">
-            <size>
-             <width>40</width>
-             <height>20</height>
-            </size>
-           </property>
-          </spacer>
-         </item>
-         <item>
-          <widget class="QLabel" name="statusLabel">
-           <property name="text">
-            <string>Connection status</string>
-           </property>
-          </widget>
-         </item>
-         <item>
-          <widget class="QLabel" name="sourceLabel">
-           <property name="text">
-            <string/>
-           </property>
-          </widget>
-         </item>
-         <item>
-          <widget class="QLabel" name="connectionIndicator">
-           <property name="maximumSize">
-            <size>
-             <width>20</width>
-             <height>20</height>
-            </size>
-           </property>
-           <property name="styleSheet">
-            <string notr="true">border-radius: 10px;
-background-color:rgb(165, 29, 45);
-min-height: 20px;
-min-width: 20px;</string>
-           </property>
-           <property name="text">
-            <string/>
-           </property>
-          </widget>
-         </item>
-         <item>
-          <spacer name="horizontalSpacer_2">
-           <property name="orientation">
-            <enum>Qt::Orientation::Horizontal</enum>
-           </property>
-           <property name="sizeHint" stdset="0">
-            <size>
-             <width>40</width>
-             <height>20</height>
-            </size>
-           </property>
-          </spacer>
-         </item>
-        </layout>
-       </widget>
-      </item>
-      <item>
-       <widget class="QGroupBox" name="groupBox">
-        <property name="title">
-         <string/>
-        </property>
-        <layout class="QHBoxLayout" name="horizontalLayout_3">
-         <item>
-          <widget class="QPushButton" name="cameraPreview">
-           <property name="text">
-            <string>preview</string>
-           </property>
-          </widget>
-         </item>
-         <item>
-          <spacer name="horizontalSpacer_3">
-           <property name="orientation">
-            <enum>Qt::Orientation::Horizontal</enum>
-           </property>
-           <property name="sizeHint" stdset="0">
-            <size>
-             <width>713</width>
-             <height>20</height>
-            </size>
-           </property>
-          </spacer>
-         </item>
-        </layout>
-       </widget>
-      </item>
-      <item>
-       <spacer name="verticalSpacer">
-        <property name="orientation">
-         <enum>Qt::Orientation::Vertical</enum>
-        </property>
-        <property name="sizeHint" stdset="0">
-         <size>
-          <width>20</width>
-          <height>40</height>
-         </size>
-        </property>
-       </spacer>
-      </item>
-     </layout>
-=======
      <widget class="QWidget" name="scrollAreaWidgetContents_3">
       <property name="geometry">
        <rect>
@@ -525,7 +341,6 @@
        </item>
       </layout>
      </widget>
->>>>>>> c0789036
     </widget>
    </item>
   </layout>
