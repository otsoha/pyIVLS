import cv2 as cv
import os

import numpy as np
from PyQt6 import uic
from PyQt6 import QtWidgets
from PyQt6.QtCore import QObject, pyqtSignal, pyqtSlot

from typing import Optional
import pluggy

"""
    User Controls

                        brightness 0x00980900 (int)    : min=0 max=255 step=1 default=128 value=128
                        contrast 0x00980901 (int)    : min=0 max=255 step=1 default=128 value=128
                        saturation 0x00980902 (int)    : min=0 max=255 step=1 default=64 value=64
        white_balance_automatic 0x0098090c (bool)   : default=1 value=1
        white_balance_temperature 0x0098091a (int)    : min=1 max=5 step=1 default=1 value=1 flags=inactive
                        sharpness 0x0098091b (int)    : min=0 max=255 step=1 default=128 value=128

    Camera Controls

                    auto_exposure 0x009a0901 (menu)   : min=0 max=3 default=3 value=1 (Manual Mode)
                1: Manual Mode
            exposure_time_absolute 0x009a0902 (int)    : min=0 max=320 step=1 default=20 value=10
        focus_automatic_continuous 0x009a090c (bool)   : default=0 value=0
"""


class VenusUSB2(QObject):
    """Handles communication with the VenusUSB2 camera

    Args:
        QObject (QObject): Inherits from QObject
    """

    def __init__(self):
        # FIXME check the exposures
        self.exposures = [0, 1, 2, 5, 10, 20, 39, 78, 156, 312]
        self.pm: Optional[pluggy.PluginManager] = None

        # Initialize the settings widget
        QObject.__init__(self)
        self.path = os.path.dirname(__file__) + os.path.sep
        self.settingsWidget = uic.loadUi(self.path + "camera_settingsWidget.ui")

        # Initialize labels that might be modified:
        self.source_label = self.settingsWidget.findChild(
            QtWidgets.QLabel, "sourceLabel"
        )
        self.pm = None
        # Initialize cap as empty capture
        self.cap = cv.VideoCapture()
        self.save_button()

    def open_camera(self, source=None, exposure=None) -> bool:
        """Opens the camera using current settings.

        Returns:
            bool: pass/fail
        """
        if source is None:
            source = self.settings["source"]
        if exposure is None:
            exposure = self.settings["exposure"]

        self.cap.open(source)
        if self.cap.isOpened():
            self.source_label.setText(f"Source open: {source}")
            self._set_exposure(exposure)
            return True
        self.source_label.setText(f"Failed to open source: {source}")
        return False

    def close_camera(self):
        """Pretty self explanatory"""
        self.cap.release()

    def capture_image(self) -> cv.typing.MatLike:
        """Captures an image from the camera. NOTE: returns color image

        Returns:
            matlike: The image
        """
        # is the cap opened?
        if self.cap.isOpened():
            _, frame = self.cap.read()
        elif self.open_camera():
            _, frame = self.cap.read()
        else:
<<<<<<< HEAD
            self.open_camera()
            ret, frame = self.cap.read()
=======
            frame = np.zeros((480, 640, 3), np.uint8)
        print(f"captured image: {frame}")
>>>>>>> 280418a9
        return frame

    def _preview(self):
        """Preview the opened camera feed. Open() needs to called before this. 'q' exits the preview."""
        # Method to preview the camera feed
        while True:
            frame = self.capture_image()
            cv.imshow("Camera Feed", frame)
            if cv.waitKey(1) & 0xFF == ord("q"):
                break

    # FIXME: Might not work on windows
    def _set_exposure(self, exposure):
        """Sets the exposure for the camera

        Args:
            exposure (int): index of the possible exposure. See self.exposures for the values
        """
        # Method to set the exposure
        assert 0 <= exposure <= 9, "Error: Exposure value out of range"

        # Check if the camera supports setting exposure
        if not self.cap.get(cv.CAP_PROP_EXPOSURE):
            print("Camera does not support setting exposure.")
            return

        # Set the exposure
        success = self.cap.set(cv.CAP_PROP_EXPOSURE, self.exposures[exposure])
        if success:
            print(f"Exposure set to {self.exposures[exposure]}")
        else:
            print("Failed to set exposure.")

        # Verify the exposure value
        current_exposure = self.cap.get(cv.CAP_PROP_EXPOSURE)
        print(f"Current exposure: {current_exposure}")

    def get_exposure(self):
        """Getter for the current exposure value

        Returns:
            _type_: current exposure as set in the camera
        """
        # Method to get the exposure value
        return self.cap.get(cv.CAP_PROP_EXPOSURE)

<<<<<<< HEAD
    # FIXME: just for windows, remove the int conversion when porting to linux
    def _set_source(self, source):
        """Sets the camera feed source

        Args:
            source (str): device string for the camera
        """
        # Method to set the source
        self.source = source

=======
>>>>>>> 280418a9
    def parse_settings_widget(self) -> dict:
        """Parses the settings widget for the camera. Extracts current values

        Returns:
            dict: setting -> value
        """
        exposureSlider = self.settingsWidget.findChild(
            QtWidgets.QSlider, "cameraExposure"
        )
        sourceInput = self.settingsWidget.findChild(QtWidgets.QLineEdit, "cameraSource")
        exposure_value = exposureSlider.value()
        source_input = sourceInput.text()

        print(f"Exposure: {exposure_value}, Source: {source_input}")

        return {"exposure": exposure_value, "source": source_input}

    def preview_button(self):
        """interface for the preview button. Opens the camera, sets the exposure and previews the feed"""
        settings = self.parse_settings_widget()
        if self.open_camera(source=settings["source"], exposure=settings["exposure"]):
            self._preview()

    def save_button(self) -> None:
        """interface for the save button. Updates the settings and saves them to internal dict.

        Returns:
            bool: pass/fail
        """
        self.settings = self.parse_settings_widget()<|MERGE_RESOLUTION|>--- conflicted
+++ resolved
@@ -89,13 +89,7 @@
         elif self.open_camera():
             _, frame = self.cap.read()
         else:
-<<<<<<< HEAD
-            self.open_camera()
-            ret, frame = self.cap.read()
-=======
             frame = np.zeros((480, 640, 3), np.uint8)
-        print(f"captured image: {frame}")
->>>>>>> 280418a9
         return frame
 
     def _preview(self):
@@ -142,19 +136,6 @@
         # Method to get the exposure value
         return self.cap.get(cv.CAP_PROP_EXPOSURE)
 
-<<<<<<< HEAD
-    # FIXME: just for windows, remove the int conversion when porting to linux
-    def _set_source(self, source):
-        """Sets the camera feed source
-
-        Args:
-            source (str): device string for the camera
-        """
-        # Method to set the source
-        self.source = source
-
-=======
->>>>>>> 280418a9
     def parse_settings_widget(self) -> dict:
         """Parses the settings widget for the camera. Extracts current values
 
