"""
This is a GUI plugin for VenusUSB2 camera for pyIVLS

This file should provide
- functions for interaction with other plugins (those that will be exported on get_functions hook call, these should not start with "_")
- functions that will implement functionality of the hooks (see pyIVLS_VenusUSB2)
- GUI functionality - code that interracts with Qt GUI elements from widgets

This plugin should have double functionality
(i) it may be independently used to run camera preview
(ii) it provides functionality of getting images for other plugins

Because of (i) it requires to send log and message signals, i.e. it is a child of QObject

<<<<<<< HEAD
public API:
- camera_open() -> "error"
- camera_close() -> None
- camera_capture_image() -> image / None

version 0.4
2025.02.28
=======
version 0.6
2025.05.12
>>>>>>> c0789036
ivarad
version 0.5
2025.05.22
otsoha
"""

import os
from datetime import datetime
<<<<<<< HEAD
=======
from pathvalidate import is_valid_filename
from PyQt6 import uic
from PyQt6.QtWidgets import QFileDialog
from PyQt6.QtCore import QObject, QTimer, pyqtSignal
from PyQt6.QtGui import QImage, QPixmap
from VenusUSB2 import VenusUSB2
>>>>>>> c0789036

from PyQt6 import QtWidgets, uic
from PyQt6.QtCore import QObject, Qt, QTimer, pyqtSignal
from PyQt6.QtGui import QImage, QPixmap
from VenusUSB2 import VenusUSB2, venusStatus

##IRtothink#### should some kind of zoom to the image part be added for the preview?


class VenusUSB2GUI(QObject):
    """GUI for the VenusUSB2 camera"""
<<<<<<< HEAD
=======
    non_public_methods = [] # add function names here, if they should not be exported as public to another plugins
    public_methods = [] # necessary for descendents of QObject, otherwise _get_public_methods returns a lot of QObject methods
    default_timerInterval = 42 # ms, it is close to 24 fps that is standard for movies and TV
########Signals
>>>>>>> c0789036

    non_public_methods = []  # add function names here, if they should not be exported as public to another plugins
    default_timerInterval = (
        42  # ms, it is close to 24 fps that is standard for movies and TV
    )
    ########Signals

    # used to send messages to the main app
    log_message = pyqtSignal(str)
    info_message = pyqtSignal(str)
    closeLock = pyqtSignal(bool)

    ########Functions
    def __init__(self):
        super(VenusUSB2GUI, self).__init__()
        # Load the settings based on the name of this file.
        self.path = os.path.dirname(__file__) + os.path.sep
        ##IRtothink#### I do not like have filename hardly coded,
        ############### but in any case the refrences to the GUI elements will be hardly coded, so it may be OK

        """Changes here:
        - widgets are loaded from the same directory, and assume to have relevant suffixes. 
        I thinks this is easier than to just hardcode the names, now they just have to be in 
        the same directory and have the correct suffixes. This can be copied to other plugins.
        """
        for _, _, files in os.walk(self.path):
            for file in files:
                if file.endswith(".ui"):
                    if file.split("_")[1] == "settingsWidget.ui":
                        self.settingsWidget = uic.loadUi(self.path + file)
                    elif file.split("_")[1] == "previewWidget.ui":
                        self.previewWidget = uic.loadUi(self.path + file)

        self._connect_signals()

        self.settings = {}
        self.q_img = None

        # Initialize cap as empty capture
        self.camera = VenusUSB2()

<<<<<<< HEAD
        # Connect widget buttons to functions
        GUI_preview_button = self.settingsWidget.findChild(
            QtWidgets.QPushButton, "cameraPreview"
        )
        GUI_preview_button.clicked.connect(self._previewAction)
        self.exposure = self.settingsWidget.findChild(QtWidgets.QComboBox, "exposure")

        # get possible exposures from the camera
        exposures = self.camera.exposures

        # add possible exposures to the combobox
        for exposure in exposures:
            self.exposure.addItem(str(exposure))

        # connect changes in the exposure combobox:
        self.exposure.currentIndexChanged.connect(self._exp_slider_change)

=======
>>>>>>> c0789036
        # Set a timer for the camera feed
        self.timer = QTimer()
        self.timer.timeout.connect(self._update_frame)
        self.preview_running = False
        self.preview_label = self.previewWidget.previewLabel
        self.preview_label.setAlignment(Qt.AlignmentFlag.AlignCenter)
        self.preview_label.setScaledContents(False)

<<<<<<< HEAD
    ########Functions
    ################################### internal

    def _update_frame(self):
        exposure = self.settings["exposure"]
        source = self.settings["source"]
        # since the camera should be opened already, these parameters are redundant.
        # FIXME: There really should be a better way to do this but this works for now.
        frame = self.camera.capture_image(exposure=exposure, source=source)
        label = self.preview_label
        h, w, ch = frame.shape
        bytes_per_line = ch * w
        qt_image = QImage(frame.data, w, h, bytes_per_line, QImage.Format.Format_RGB888)

        pixmap = QPixmap.fromImage(qt_image)
        scaled_pixmap = pixmap.scaled(
            label.size(),
            Qt.AspectRatioMode.KeepAspectRatio,
            Qt.TransformationMode.SmoothTransformation,
        )
        label.setPixmap(scaled_pixmap)
=======
    def _connect_signals(self):
            # Connect widget buttons to functions
        self.settingsWidget.cameraPreview.clicked.connect(self._previewAction)
        self.settingsWidget.saveButton.clicked.connect(self._saveAction)
        self.settingsWidget.directoryButton.clicked.connect(self._getAddress)
        
########Functions
################################### internal

    def _update_frame(self):
        frame = self.camera.capture_image()
        frame = cv.cvtColor(frame, cv.COLOR_BGR2RGB)
        height, width, channel = frame.shape
        bytes_per_line = channel * width
        self.q_img = QImage(
            frame.data, width, height, bytes_per_line, QImage.Format.Format_RGB888
        )
        self.previewWidget.previewLabel.setPixmap(QPixmap.fromImage(self.q_img))
>>>>>>> c0789036

    def _parse_settings_preview(self) -> "status":
        """Parses the settings widget for the camera. Extracts current values

        Returns:
            0 - no error
            ~0 - error (add error code later on if needed)
        """
        self.settings["exposure"] = int(self.exposure.currentText())
        self.settings["source"] = self.settingsWidget.cameraSource.text()
        ##no value checks are possible here as the source should be just address and exposure is given by a set of values
        return [0, self.settings]

    ########Functions
    ########GUI Slots

    def _previewAction(self):
        """interface for the preview button. Opens the camera, sets the exposure and previews the feed"""
        if self.preview_running:
            self.timer.stop()
            self._GUIchange_deviceConnected(self.preview_running)
            self.closeLock.emit(not self.preview_running)
            self.preview_running = False
            self._enableSaveButton()
            self.camera.close()
        else:
            self._parse_settings_preview()
            [status, message] = self.camera.open(
                source=self.settings["source"], exposure=self.settings["exposure"]
            )
            if status:
<<<<<<< HEAD
                self.log_message.emit(
                    datetime.now().strftime("%H:%M:%S.%f")
                    + f" : VenusUSB2 plugin : {message}, status = {status}"
                )
                self.info_message.emit(f"VenusUSB2 plugin : {message}")
            else:
                if self.settings["exposure"] < self.default_timerInterval:
                    self.timer.start(self.default_timerInterval)
                else:
                    self.timer.start(
                        self.default_timerInterval + self.settings["exposure"]
                    )
                self._GUIchange_deviceConnected(self.preview_running)
                self.preview_running = True

    ########Functions
    ###############GUI setting up

    def _initGUI(
        self,
        plugin_info: "dictionary with settings obtained from plugin_data in pyIVLS_*_plugin",
    ):
=======
              self.log_message.emit(datetime.now().strftime("%H:%M:%S.%f") + f" : VenusUSB2 plugin : {message}, status = {status}")
              self.info_message.emit(f"VenusUSB2 plugin : {message}")
            else:  
            	if self.settings["exposure"] < self.default_timerInterval:
            		self.timer.start(self.default_timerInterval)
            	else:
            		self.timer.start(self.default_timerInterval + self.settings["exposure"])
            	self.settingsWidget.saveButton.setEnabled(False)
            	self._GUIchange_deviceConnected(self.preview_running)
            	self.closeLock.emit(not self.preview_running)
            	self.preview_running = True

    def _saveAction(self):
    	[status, info] = self._parseSaveData()
    	if status:
    		self.info_message.emit(f"VenusUSB2 plugin : {info['Error message']}")
    		return [status, info]
    	self.q_img.save(self.settings["address"] + os.sep + self.settings["filename"] + ".jpeg", format = 'jpeg')

########Functions
###############GUI setting up
           	
    def _initGUI(self, plugin_info:"dictionary with settings obtained from plugin_data in pyIVLS_*_plugin"):
>>>>>>> c0789036
        ##settings are not initialized here, only GUI
        ## i.e. no settings checks are here. Practically it means that anything may be used for initialization (var types still should be checked), but functions should not work if settings are not OK
        """
        self.settingsWidget.cameraExposure.setValue(
            self.camera.exposures.index(int(plugin_info["exposure"]))
        )
        """
        self.settingsWidget.cameraSource.setText(plugin_info["source"])
        self.settingsWidget.saveButton.setEnabled(False)
        self.settingsWidget.lineEdit_path.setText(plugin_info["address"])
        self.settingsWidget.lineEdit_filename.setText(plugin_info["filename"])

    def _getAddress(self):
        address = self.settingsWidget.lineEdit_path.text()
        if not(os.path.exists(address)):
                address = self.path
        address = QFileDialog.getExistingDirectory(None, "Select directory for saving", address, options = QFileDialog.Option.ShowDirsOnly | QFileDialog.Option.DontResolveSymlinks)
        if address:
                self.settingsWidget.lineEdit_path.setText(address)        


    ########Functions
    ###############GUI react to change

    def _GUIchange_deviceConnected(self, status):
        # NOTE: status is inverted, i.e. when preview is started received status should False, when preview is stopped status should be True
        if status:
            self.settingsWidget.connectionIndicator.setStyleSheet(
                "border-radius: 10px; background-color: rgb(165, 29, 45); min-height: 20px; min-width: 20px;"
            )
        else:
            self.settingsWidget.connectionIndicator.setStyleSheet(
                "border-radius: 10px; background-color: rgb(38, 162, 105); min-height: 20px; min-width: 20px;"
            )
        # self.settingsWidget.exposureBox.setEnabled(status)
        self.settingsWidget.sourceBox.setEnabled(status)
<<<<<<< HEAD
        self.closeLock.emit(not status)
        print("camera emitted close lock signal ", not status)

    def _exp_slider_change(self):
        if self.preview_running:
            self._parse_settings_preview()
            self.camera.close()
            self.camera.open(
                source=self.settings["source"], exposure=self.settings["exposure"]
            )
=======

    def _enableSaveButton(self):
    	if not self.q_img:
        	self.settingsWidget.saveButton.setEnabled(False)
    	else:
        	self.settingsWidget.saveButton.setEnabled(True)
>>>>>>> c0789036

    ########Functions
    ########plugins interraction
    # These are hooked to the plugin container and sent to the main app. Then they are connected to the msg slots.

    def _getLogSignal(self):
        return self.log_message

    def _getInfoSignal(self):
        return self.info_message

    def _getCloseLockSignal(self):
        return self.closeLock

    def _get_public_methods(self, function: str) -> dict:
        """
        Returns a nested dictionary of public methods for the plugin
        """
        methods = {
            method: getattr(self, method)
            for method in dir(self)
            if callable(getattr(self, method))
            and not method.startswith("__")
            and not method.startswith("_")
<<<<<<< HEAD
            and method.startswith(f"{function.lower()}_")
=======
            and method not in self.non_public_methods
            and method in self.public_methods
>>>>>>> c0789036
        }
        return methods

    # HOX: Functions for the camera are exported when they have the prefix "camera_"
    def camera_open(self):
        """Opens the camera using current settings.
        Returns:
            0 - no error
            ~0 - error (add error code later on if needed)
        """
        return self.camera.open(
            source=self.settings["source"], exposure=self.settings["exposure"]
        )

<<<<<<< HEAD
    def camera_close(self):
        self.camera.close()

    def camera_capture_image(self, full_size=False):
        parse_status, settings = self._parse_settings_preview()
        if parse_status == 0:
            source = settings["source"]
            exposure = settings["exposure"]
            try:
                img = self.camera.capture_image(source, exposure, full_size=full_size)
            except venusStatus as e:
                self.log_message.emit(e.message)
                img = None
        else:
            img = None
            self.log_message.emit(
                datetime.now().strftime("%H:%M:%S.%f")
                + f" : VenusUSB2 plugin settings error, status = {parse_status}"
            )

        return img
=======
    def _getCloseLockSignal(self):
        return self.closeLock
        
    def _parseSaveData(self) -> "status":
        self.settings["address"] = self.settingsWidget.lineEdit_path.text()
        if not os.path.isdir(self.settings["address"] + os.sep):
                self.log_message.emit(datetime.now().strftime("%H:%M:%S.%f") + f" : VenusUSB2 plugin : address string should point to a valid directory")
                return [1, {"Error message":f"VenusUSB2 plugin : address string should point to a valid directory"}]           
        self.settings["filename"] = self.settingsWidget.lineEdit_filename.text()
        if not is_valid_filename(self.settings["filename"]):
                self.log_message.emit(datetime.now().strftime("%H:%M:%S.%f") + f" : VenusUSB2 plugin : filename is not valid")
                self.info_message.emit(f"VenusUSB2 plugin : filename is not valid")
                return [1, {"Error message":f"VenusUSB2 plugin : filename is not valid"}]
        return [0,"Ok"]
>>>>>>> c0789036
<|MERGE_RESOLUTION|>--- conflicted
+++ resolved
@@ -12,18 +12,18 @@
 
 Because of (i) it requires to send log and message signals, i.e. it is a child of QObject
 
-<<<<<<< HEAD
 public API:
 - camera_open() -> "error"
 - camera_close() -> None
 - camera_capture_image() -> image / None
 
-version 0.4
-2025.02.28
-=======
+public API:
+- camera_open() -> "error"
+- camera_close() -> None
+- camera_capture_image() -> image / None
+
 version 0.6
 2025.05.12
->>>>>>> c0789036
 ivarad
 version 0.5
 2025.05.22
@@ -32,19 +32,11 @@
 
 import os
 from datetime import datetime
-<<<<<<< HEAD
-=======
 from pathvalidate import is_valid_filename
 from PyQt6 import uic
 from PyQt6.QtWidgets import QFileDialog
 from PyQt6.QtCore import QObject, QTimer, pyqtSignal
 from PyQt6.QtGui import QImage, QPixmap
-from VenusUSB2 import VenusUSB2
->>>>>>> c0789036
-
-from PyQt6 import QtWidgets, uic
-from PyQt6.QtCore import QObject, Qt, QTimer, pyqtSignal
-from PyQt6.QtGui import QImage, QPixmap
 from VenusUSB2 import VenusUSB2, venusStatus
 
 ##IRtothink#### should some kind of zoom to the image part be added for the preview?
@@ -52,19 +44,10 @@
 
 class VenusUSB2GUI(QObject):
     """GUI for the VenusUSB2 camera"""
-<<<<<<< HEAD
-=======
     non_public_methods = [] # add function names here, if they should not be exported as public to another plugins
     public_methods = [] # necessary for descendents of QObject, otherwise _get_public_methods returns a lot of QObject methods
     default_timerInterval = 42 # ms, it is close to 24 fps that is standard for movies and TV
 ########Signals
->>>>>>> c0789036
-
-    non_public_methods = []  # add function names here, if they should not be exported as public to another plugins
-    default_timerInterval = (
-        42  # ms, it is close to 24 fps that is standard for movies and TV
-    )
-    ########Signals
 
     # used to send messages to the main app
     log_message = pyqtSignal(str)
@@ -92,15 +75,12 @@
                     elif file.split("_")[1] == "previewWidget.ui":
                         self.previewWidget = uic.loadUi(self.path + file)
 
-        self._connect_signals()
-
         self.settings = {}
         self.q_img = None
 
         # Initialize cap as empty capture
         self.camera = VenusUSB2()
 
-<<<<<<< HEAD
         # Connect widget buttons to functions
         GUI_preview_button = self.settingsWidget.findChild(
             QtWidgets.QPushButton, "cameraPreview"
@@ -118,8 +98,6 @@
         # connect changes in the exposure combobox:
         self.exposure.currentIndexChanged.connect(self._exp_slider_change)
 
-=======
->>>>>>> c0789036
         # Set a timer for the camera feed
         self.timer = QTimer()
         self.timer.timeout.connect(self._update_frame)
@@ -128,9 +106,17 @@
         self.preview_label.setAlignment(Qt.AlignmentFlag.AlignCenter)
         self.preview_label.setScaledContents(False)
 
-<<<<<<< HEAD
     ########Functions
     ################################### internal
+
+    def _connect_signals(self):
+            # Connect widget buttons to functions
+        self.settingsWidget.cameraPreview.clicked.connect(self._previewAction)
+        self.settingsWidget.saveButton.clicked.connect(self._saveAction)
+        self.settingsWidget.directoryButton.clicked.connect(self._getAddress)
+        
+########Functions
+################################### internal
 
     def _update_frame(self):
         exposure = self.settings["exposure"]
@@ -150,26 +136,6 @@
             Qt.TransformationMode.SmoothTransformation,
         )
         label.setPixmap(scaled_pixmap)
-=======
-    def _connect_signals(self):
-            # Connect widget buttons to functions
-        self.settingsWidget.cameraPreview.clicked.connect(self._previewAction)
-        self.settingsWidget.saveButton.clicked.connect(self._saveAction)
-        self.settingsWidget.directoryButton.clicked.connect(self._getAddress)
-        
-########Functions
-################################### internal
-
-    def _update_frame(self):
-        frame = self.camera.capture_image()
-        frame = cv.cvtColor(frame, cv.COLOR_BGR2RGB)
-        height, width, channel = frame.shape
-        bytes_per_line = channel * width
-        self.q_img = QImage(
-            frame.data, width, height, bytes_per_line, QImage.Format.Format_RGB888
-        )
-        self.previewWidget.previewLabel.setPixmap(QPixmap.fromImage(self.q_img))
->>>>>>> c0789036
 
     def _parse_settings_preview(self) -> "status":
         """Parses the settings widget for the camera. Extracts current values
@@ -201,30 +167,6 @@
                 source=self.settings["source"], exposure=self.settings["exposure"]
             )
             if status:
-<<<<<<< HEAD
-                self.log_message.emit(
-                    datetime.now().strftime("%H:%M:%S.%f")
-                    + f" : VenusUSB2 plugin : {message}, status = {status}"
-                )
-                self.info_message.emit(f"VenusUSB2 plugin : {message}")
-            else:
-                if self.settings["exposure"] < self.default_timerInterval:
-                    self.timer.start(self.default_timerInterval)
-                else:
-                    self.timer.start(
-                        self.default_timerInterval + self.settings["exposure"]
-                    )
-                self._GUIchange_deviceConnected(self.preview_running)
-                self.preview_running = True
-
-    ########Functions
-    ###############GUI setting up
-
-    def _initGUI(
-        self,
-        plugin_info: "dictionary with settings obtained from plugin_data in pyIVLS_*_plugin",
-    ):
-=======
               self.log_message.emit(datetime.now().strftime("%H:%M:%S.%f") + f" : VenusUSB2 plugin : {message}, status = {status}")
               self.info_message.emit(f"VenusUSB2 plugin : {message}")
             else:  
@@ -248,7 +190,6 @@
 ###############GUI setting up
            	
     def _initGUI(self, plugin_info:"dictionary with settings obtained from plugin_data in pyIVLS_*_plugin"):
->>>>>>> c0789036
         ##settings are not initialized here, only GUI
         ## i.e. no settings checks are here. Practically it means that anything may be used for initialization (var types still should be checked), but functions should not work if settings are not OK
         """
@@ -285,8 +226,12 @@
             )
         # self.settingsWidget.exposureBox.setEnabled(status)
         self.settingsWidget.sourceBox.setEnabled(status)
-<<<<<<< HEAD
-        self.closeLock.emit(not status)
+
+    def _enableSaveButton(self):
+    	if not self.q_img:
+        	self.settingsWidget.saveButton.setEnabled(False)
+    	else:
+        	self.settingsWidget.saveButton.setEnabled(True)
         print("camera emitted close lock signal ", not status)
 
     def _exp_slider_change(self):
@@ -296,14 +241,6 @@
             self.camera.open(
                 source=self.settings["source"], exposure=self.settings["exposure"]
             )
-=======
-
-    def _enableSaveButton(self):
-    	if not self.q_img:
-        	self.settingsWidget.saveButton.setEnabled(False)
-    	else:
-        	self.settingsWidget.saveButton.setEnabled(True)
->>>>>>> c0789036
 
     ########Functions
     ########plugins interraction
@@ -328,12 +265,8 @@
             if callable(getattr(self, method))
             and not method.startswith("__")
             and not method.startswith("_")
-<<<<<<< HEAD
-            and method.startswith(f"{function.lower()}_")
-=======
             and method not in self.non_public_methods
             and method in self.public_methods
->>>>>>> c0789036
         }
         return methods
 
@@ -348,7 +281,6 @@
             source=self.settings["source"], exposure=self.settings["exposure"]
         )
 
-<<<<<<< HEAD
     def camera_close(self):
         self.camera.close()
 
@@ -369,11 +301,7 @@
                 + f" : VenusUSB2 plugin settings error, status = {parse_status}"
             )
 
-        return img
-=======
-    def _getCloseLockSignal(self):
-        return self.closeLock
-        
+        return img        
     def _parseSaveData(self) -> "status":
         self.settings["address"] = self.settingsWidget.lineEdit_path.text()
         if not os.path.isdir(self.settings["address"] + os.sep):
@@ -384,5 +312,4 @@
                 self.log_message.emit(datetime.now().strftime("%H:%M:%S.%f") + f" : VenusUSB2 plugin : filename is not valid")
                 self.info_message.emit(f"VenusUSB2 plugin : filename is not valid")
                 return [1, {"Error message":f"VenusUSB2 plugin : filename is not valid"}]
-        return [0,"Ok"]
->>>>>>> c0789036
+        return [0,"Ok"]