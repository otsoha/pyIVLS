#!/usr/bin/python3.8
import pluggy
from PyQt6 import QtWidgets

from plugins.Sutter.Sutter import Mpc325
from plugins.plugin import Plugin


class pyIVLS_Sutter_plugin(Plugin):
    """Hooks for Sutter micromanipulator plugin"""

    hookimpl = pluggy.HookimplMarker("pyIVLS")

    def __init__(self):
        self.hal = Mpc325()
        super().__init__()

    @hookimpl
    def get_setup_interface(self, pm, plugin_data) -> dict:
        """Get the setup interface for the Sutter micromanipulator plugin."""
        self.setup(pm, plugin_data)

        return {self.plugin_name: self._connect_buttons(self.hal.settingsWidget)}

    @hookimpl
    def get_functions(self, args):
        """Returns a dictionary of publicly accessible functions."""
        if args.get("function") == self.plugin_info["function"]:
            return self.get_public_methods()

    def _connect_buttons(self, settingsWidget):
        calibrate_button = settingsWidget.findChild(
            QtWidgets.QPushButton, "calibrateButton"
        )

        connect_button = settingsWidget.findChild(
            QtWidgets.QPushButton, "connectButton"
        )

        status_button = settingsWidget.findChild(QtWidgets.QPushButton, "statusButton")
        save_button = settingsWidget.findChild(QtWidgets.QPushButton, "saveButton")

        save_button.clicked.connect(self.hal.save_button)
        connect_button.clicked.connect(self.hal.connect_button)
        calibrate_button.clicked.connect(self.hal.calibrate)
        status_button.clicked.connect(self.hal.status_button)
        return settingsWidget

    def open(self) -> tuple:
        """Open the device.

        Returns:
            tuple: name, success
        """
        if self.hal.open():
            return (self.plugin_name, True)
        return (self.plugin_name, False)

    def mm_change_active_device(self, dev_num):
        """Micromanipulator active device change.

        Args:
            *args: device number
        """
        if self.hal.change_active_device(dev_num):
            return True
        return False

    def mm_move(self, x, y, z):
        """Micromanipulator move.

        Args:
            *args: x, y, z
        """
        if self.hal.move(x, y, z):
            return True
        return False

    def mm_stop(self):
        """Micromanipulator stop."""
        self.hal.stop()

    def mm_lower(self, z_change) -> bool:
        """Moves the micromanipulator in the z axis. If the move is out of bounds, it will return False.

        Args:
            z_change (float): change in z axis in micron

        Returns:
            bool: Moved or not
        """

        (x, y, z) = self.hal.get_current_position()
<<<<<<< HEAD
        if z + z_change > self.hal._MAXIMUM_M or z + z_change < self.hal._minimum_ms:
=======
        if z + z_change > self.hal._MAXIMUM_M or z + z_change < self.hal._MINIMUM_MS:
>>>>>>> ffd71de8
            return False
        else:
            self.hal.slow_move_to(x, y, z + z_change, speed=0)
            return True<|MERGE_RESOLUTION|>--- conflicted
+++ resolved
@@ -91,11 +91,7 @@
         """
 
         (x, y, z) = self.hal.get_current_position()
-<<<<<<< HEAD
-        if z + z_change > self.hal._MAXIMUM_M or z + z_change < self.hal._minimum_ms:
-=======
         if z + z_change > self.hal._MAXIMUM_M or z + z_change < self.hal._MINIMUM_MS:
->>>>>>> ffd71de8
             return False
         else:
             self.hal.slow_move_to(x, y, z + z_change, speed=0)
