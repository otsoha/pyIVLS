'''
This is a GUI plugin for CCS175 spectrometer

This file should provide
- functions for interaction with other plugins (those that will be exported on get_functions hook call, these should not start with "_")
- functions that will implement functionality of the hooks (see pyIVLS_TLCCS)
- GUI functionality - code that interracts with Qt GUI elements from widgets

This plugin should have double functionality
(i) it may be independently used to run spectrometer preview and save individual spectra
(ii) it provides functionality of getting spectra for other plugins

Because of (i) it requires to send log and message signals, i.e. it is a child of QObject

version 0.2
2025.03.07
ivarad

version 0.3
added spectrometerGetIntegrationTime
added auto detection for integration time
ivarad
2025.06.11

version 0.4beta
added spectrometerGetScan as atomic method to get spectrum
Deprecated spectrometerGetSpectrum?
Deprecated spectrometerStartScan?


'''
import TLCCS_const as const

import time
import os
import numpy as np
from datetime import datetime
from pathvalidate import is_valid_filename
from PyQt6 import uic
from PyQt6.QtCore import QObject, pyqtSignal, Qt
from PyQt6.QtWidgets import QVBoxLayout, QFileDialog
from MplCanvas import MplCanvas
from threadStopped import ThreadStopped, thread_with_exception 
from threading import Lock, Event

from TLCCS import CCSDRV


class TLCCS_GUI(QObject):
    """spectrometer plugin for pyIVLS"""
    non_public_methods = [] # add function names here, if they should not be exported as public to another plugins
<<<<<<< HEAD
    public_methods = ["parse_settings_preview",
=======
    public_methods = ["parse_settings_preview" ,
>>>>>>> 1dfd87a9
                      "parse_settings_widget", 
                      "spectrometerConnect", 
                      "spectrometerDisconnect", 
                      "spectrometerSetIntegrationTime", 
                      "spectrometerGetIntegrationTime", 
                      "spectrometerStartScan", 
<<<<<<< HEAD
                      "spectrometerGetScan",
                      "spectrometerGetSpectrum"] # necessary for descendents of QObject, otherwise _get_public_methods returns a lot of QObject methods
=======
                      "spectrometerGetSpectrum",
                      "createFile"
                    ] # necessary for descendents of QObject, otherwise _get_public_methods returns a lot of QObject methods
>>>>>>> 1dfd87a9

########Signals

    log_message = pyqtSignal(str)     
    info_message = pyqtSignal(str)
    closeLock = pyqtSignal(bool) 
    
    filedelimeter = "\t"
    
    default_timerInterval = 20 # ms, it is close to 24*2 fps (twice the standard for movies and TV)
#limits for auto time detection
    autoTime_min = 4
    autoTime_max = 10000
    autoValue_min = 0.2
    autoValue_max = 0.8
    intTimeMaxIterations = 10

########Functions       
    def __init__(self):
        super(TLCCS_GUI,self).__init__()
        # Load the settings based on the name of this file.
        self.path = os.path.dirname(__file__) + os.path.sep
        ##IRtothink#### I do not like have filename hardly coded, 
        ############### but in any case the refrences to the GUI elements will be hardly coded, so it may be OK
        self.settingsWidget = uic.loadUi(self.path + "TLCCS_settingsWidget.ui")
        self.previewWidget = uic.loadUi(self.path + "TLCCS_MDIWidget.ui")

        # create the driver
        self.drv = CCSDRV()

        self._connect_signals()
        self._create_plt()

        self.lastspectrum = [] #data for saving from preview
        self.preview_running = False
        self.integrationTimeChanged = False
        self.scanRunning = False

        correction_file = r'SC175_correction'
        self.correction = np.loadtxt(self.path + correction_file)
        self.settings = {}

        self._scan_lock = Lock()  
    
    def _connect_signals(self):
        self.settingsWidget.connectButton.clicked.connect(self._connectAction)
        self.settingsWidget.disconnectButton.clicked.connect(self._disconnectAction)
        self.settingsWidget.setIntegrationTimeButton.clicked.connect(self._setIntTimeAction)
        self.settingsWidget.previewButton.clicked.connect(self._previewAction)
        self.settingsWidget.saveButton.clicked.connect(self._saveAction)
        self.settingsWidget.correctionCheck.stateChanged.connect(self._correctionChanged)
        self.settingsWidget.directoryButton.clicked.connect(self._getAddress)
        self.settingsWidget.getIntegrationTime_combo.currentIndexChanged.connect(self._integrationTime_mode_changed)
        self.settingsWidget.getTime_button.clicked.connect(self._getTimeAction)

    def _create_plt(self):
        self.sc = MplCanvas(self, width=5, height=4, dpi=100)
        self.axes = self.sc.fig.add_subplot(111)
       
        self.axes.set_xlabel('Wavelength (nm)')
        self.axes.set_ylabel('Intensity (calib. arb. un.)')

        self.axes.set_xlim(const.CCS175_MIN_WV,const.CCS175_MAX_WV) # limits are given by spectral range of the device

        layout = QVBoxLayout()
        layout.addWidget(self.sc._create_toolbar(self.previewWidget))
        layout.addWidget(self.sc)
        self.previewWidget.setLayout(layout)

########Functions
################################### internal

    def _update_spectrum(self):
        """Updates the spectrum in the preview window.

        Returns:
            _type_: _description_
        """
        [status, info] = self.spectrometerGetSpectrum()
        if status:
            return [status, info]    
        self.scanRunning = False
        if self.settings["previewCorrection"]:
            preview_data = [m * n * 1000 for m, n in zip(info, self.correction[:, 1])]
        else:
            preview_data = info
        xmin, xmax = self.axes.get_xlim()
        ymin, ymax = self.axes.get_ylim()
        self.axes.cla()
        self.axes.set_xlabel('Wavelength (nm)')
        self.axes.set_ylabel('Intensity (calib. arb. un.)')
        self.axes.plot(self.correction[:,0], preview_data, 'b-')
        self.axes.set_xlim(xmin,xmax)
        self.axes.set_ylim(ymin,ymax)
        self.sc.draw()
        self.lastspectrum = [info, self.settings]
        return [0, [self.correction[:,0], info]]

########Functions 
########GUI Slots

    def _connectAction(self):
        self.parse_settings_widget()
        [status, info] = self.spectrometerConnect()
        if status:
                self.log_message.emit(datetime.now().strftime("%H:%M:%S.%f") + f" : TLCCS plugin : {info}, status = {status}")
                self.info_message.emit(f"TLCCS plugin : {info['Error message']}")
                return [status, info]    
        self._GUIchange_deviceConnected(True)#see comment in _GUIchange_deviceConnected

    def _disconnectAction(self):
        if self.preview_running:
                self.info_message.emit(f"Stop preview before disconnecting")        
        else:
                [status, info] = self.spectrometerDisconnect()
                if status: ##IRtodo## some error handling is necessary, as connected devices will not allow to switch off the GUI
                    self.log_message.emit(datetime.now().strftime("%H:%M:%S.%f") + f" : TLCCS plugin : {info}, status = {status}")
                    self.info_message.emit(f"TLCCS plugin : {info['Error message']}")
                self._GUIchange_deviceConnected(False)#see comment in _GUIchange_deviceConnected
                
    def _previewAction(self):
        """interface for the preview button. Opens the camera, sets the exposure and previews the feed"""
        if self.preview_running:
            self.run_thread.thread_stop()
            if self.scanRunning:
                self.scanRunning = False
            self.preview_running = False
            self._enableSaveButton()
            self.closeLock.emit(not self.preview_running)
        else:
            [status, info] = self.parse_settings_preview()
            if status:
                self.log_message.emit(datetime.now().strftime("%H:%M:%S.%f") + f" : TLCCS plugin : {info}, status = {status}")
                self.info_message.emit(f"TLCCS plugin : {info['Error message']}")
                return [status, info]
            self.integrationTimeChanged = True
            self.preview_running = True
            self.closeLock.emit(not self.preview_running)
            self.settingsWidget.saveButton.setEnabled(False)
            self.run_thread = thread_with_exception(self._previewIteration)
            self.run_thread.start()    

    def _previewIteration(self):
        try:        
            while True:
                if self.integrationTimeChanged:
                    [status, info] = self.spectrometerSetIntegrationTime(self.settings["integrationTime"])
                    self.integrationTimeChanged = False
                    if self.settings["integrationTime"]*1000 < self.default_timerInterval:
                        self.sleep_time = self.default_timerInterval/1000
                    else:
                        self.sleep_time = self.settings["integrationTime"]
                    if status:
                        self.log_message.emit(datetime.now().strftime("%H:%M:%S.%f") + f" : TLCCS plugin : {info}, status = {status}")
                        self.info_message.emit(f"TLCCS plugin : {info['Error message']}")
                        self.preview_running = False
                        return [status, info]
                [status, info] = self.spectrometerStartScan()
                if status:
                    self.log_message.emit(datetime.now().strftime("%H:%M:%S.%f") + f" : TLCCS plugin : {info}, status = {status}")
                    self.info_message.emit(f"TLCCS plugin : {info['Error message']}")
                    self.preview_running = False
                    return [status, info]
                time.sleep(self.sleep_time)
                [status, info] = self._update_spectrum()
                if status:
                    self.log_message.emit(datetime.now().strftime("%H:%M:%S.%f") + f" : TLCCS plugin : {info}, status = {status}")
                    if not status==1:                
                        self.info_message.emit(f"TLCCS plugin : {info}")
                    return [status, info]
        except ThreadStopped:      
            ## spectrometer status shuld be checked here, if not IDLE some action may be considered
            return [0, "preview stopped"]

    def _setIntTimeAction(self):
        if self.preview_running: #this function is useful only in preview mode
            [status, info] = self._parse_settings_integrationTime()
            if status:
                self.log_message.emit(datetime.now().strftime("%H:%M:%S.%f") + f" : TLCCS plugin : {info}, status = {status}")
                self.info_message.emit(f"TLCCS plugin : {info['Error message']}")
                return [status, info]
            self.integrationTimeChanged = True
            return [0, "OK"]

    def _saveAction(self):
        [status, info] = self._parseSaveData()
        if status:
            self.info_message.emit(f"TLCCS plugin : {info['Error message']}")
            return [status, info]
        varDict ={}
        varDict['integrationtime'] = self.lastspectrum[1]['integrationTime']
        varDict['triggermode'] = 1 if self.lastspectrum[1]['externalTrigger'] else 0
        varDict['name'] = self.settings["samplename"]
        varDict['comment'] = self.settings["comment"]
        self.createFile(varDict, self.filedelimeter, address = self.settings["address"] + os.sep + self.settings["filename"] + ".csv", data = self.lastspectrum[0])
        return [0, "OK"]

    def _getTimeAction(self):
        preview_status = False
        [status, info] = self._parse_settings_autoTime()
        if status:
            self.log_message.emit(datetime.now().strftime("%H:%M:%S.%f") + f" : TLCCS plugin : {info}, status = {status}")
            self.info_message.emit(f"TLCCS plugin : {info['Error message']}")
            return [status, info]
        if self.preview_running:
            preview_status = self.preview_running
            self._previewAction()
        self.settingsWidget.saveButton.setEnabled(False)
        self.closeLock.emit(False)
        #check if get time may be used (spectrometer IDLE)
        status, autoTime = self.getAutoTime()
        if not status:
            self.settingsWidget.lineEdit_Integ.setText(f"{round(autoTime*1000)}")
        if preview_status:
            self._previewAction()
        else:
            self.settingsWidget.saveButton.setEnabled(True)
            self.closeLock.emit(True)
        return [0, "OK"]

    def getAutoTime(self) -> tuple[int, float|dict]:
        low = self.autoValue_min/1000
        high = self.autoValue_max/1000
        if self.settings["integrationtimetype"] == 'auto':
            if self.settings["useintegrationtimeguess"]:
                guessIntTime = self.settings["integrationTime"]
            else:
                guessIntTime = (self.autoTime_min + self.autoTime_max)/2
            for iter in range(self.intTimeMaxIterations):
                print(iter)
                self.settings["integrationTime"] = guessIntTime #needed for keeping self.lastspectrum in order
                [status, info] = self.spectrometerSetIntegrationTime(guessIntTime)
                if status:
                    return [status, info]
                [status, info] = self.spectrometerStartScan()
                if status:
                    return [status, info]
                time.sleep(guessIntTime)
                [status, info] = self._update_spectrum()
                if status:
                    return [status, info]
                ################ check that info is [wv, spectrum] !!!!!
                if self.settings["saveautoattmepts"]:
                    varDict ={}
                    varDict['integrationtime'] = guessIntTime
                    varDict['triggermode'] = 1 if self.settings['externalTrigger'] else 0
                    varDict['name'] = self.settings["samplename"]
                    varDict['comment'] = self.settings["comment"] + " Auto adjust of integration time."
                    self.createFile(varDict = varDict, filedelimeter=self.filedelimeter, address = self.settings["address"] + os.sep + self.settings["filename"] + f"_{guessIntTime*1000}ms.csv", data = info[1])
                if self.autoValue_min <= max(info[1]) <= self.autoValue_max:
                    return [0, guessIntTime]
                if max(info[1])< self.autoValue_min:
                    if guessIntTime == self.autoValue_max:
                        return [0, guessIntTime]
                    low = guessIntTime
                else:
                    if guessIntTime == self.autoValue_min:
                        return [0, guessIntTime]
                    high = guessIntTime
                guessIntTime = round((low+high)/2)
                digits = len(str(int(guessIntTime))) ### getting number of digits for rounding
                base = 10 ** (digits - 1)
                guessIntTime =  round(guessIntTime / base) * base
                print(f"guessIntTime = {guessIntTime}, low = {low}, high = {high}")
            print("end of iterations")
            return [0, guessIntTime]



########Functions
###############GUI setting up
               
    def _initGUI(self, plugin_info:"dictionary with settings obtained from plugin_data in pyIVLS_*_plugin"):
        ##settings are not initialized here, only GUI
        ## i.e. no settings checks are here. Practically it means that anything may be used for initialization (var types still should be checked), but functions should not work if settings are not OK
        self.settingsWidget.lineEdit_Integ.setText(plugin_info["integrationtime"])
        if plugin_info["externatrigger"]:
            self.settingsWidget.extTriggerCheck.setChecked(True)
        if plugin_info["usecorrection"]:
            self.settingsWidget.correctionCheck.setChecked(True)
        currentIndex = self.settingsWidget.getIntegrationTime_combo.findText(plugin_info["integrationtimetype"], Qt.MatchFlag.MatchFixedString)
        if currentIndex > -1:
           self.settingsWidget.getIntegrationTime_combo.setCurrentIndex(currentIndex)
        if plugin_info["useintegrationtimeguess"]:
            self.settingsWidget.useIntegrationTimeGuess_check.setChecked(True)
        if plugin_info["saveattempts_check"]:
            self.settingsWidget.saveAttempts_check.setChecked(True)
        self._GUIchange_deviceConnected(False)
        self.settingsWidget.saveButton.setEnabled(False)
        self.settingsWidget.lineEdit_path.setText(plugin_info["address"])
        self.settingsWidget.lineEdit_filename.setText(plugin_info["filename"])
        self.settingsWidget.lineEdit_sampleName.setText(plugin_info["samplename"])
        self.settingsWidget.lineEdit_comment.setText(plugin_info["comment"])

    def _getAddress(self):
        address = self.settingsWidget.lineEdit_path.text()
        if not(os.path.exists(address)):
                address = self.path
        address = QFileDialog.getExistingDirectory(None, "Select directory for saving", address, options = QFileDialog.Option.ShowDirsOnly | QFileDialog.Option.DontResolveSymlinks)
        if address:
                self.settingsWidget.lineEdit_path.setText(address)
########Functions
###############GUI react to change

    def _GUIchange_deviceConnected(self, status):
        #NOTE: status is direct, i.e. when spectrometer is connected received status should True, when disconnected status should be False
        if status:
                        self.settingsWidget.connectionIndicator.setStyleSheet("border-radius: 10px; background-color: rgb(38, 162, 105); min-height: 20px; min-width: 20px;")
        else:
                        self.settingsWidget.connectionIndicator.setStyleSheet("border-radius: 10px; background-color: rgb(165, 29, 45); min-height: 20px; min-width: 20px;")
        self.settingsWidget.setIntegrationTimeButton.setEnabled(status)
        self.settingsWidget.previewBox.setEnabled(status)
        if status:
            self._integrationTime_mode_changed()
        self.settingsWidget.disconnectButton.setEnabled(status)
        self.settingsWidget.connectButton.setEnabled(not status)

    def _enableSaveButton(self):
        if not self.lastspectrum:
            self.settingsWidget.saveButton.setEnabled(False)
        else:
            self.settingsWidget.saveButton.setEnabled(True)

    def _correctionChanged(self, int):
        if self.preview_running: #this function is useful only in preview mode
            self.settings["previewCorrection"] = self._parse_spectrumCorrection()
            
    def _integrationTime_mode_changed(self):
        integrationTimeMode = self.settingsWidget.getIntegrationTime_combo.currentText()
        if integrationTimeMode == 'manual':
            self.settingsWidget.autoIntegrationTime_box.setEnabled(False)
            self.settingsWidget.getTime_button.setEnabled(False)
        else:
            self.settingsWidget.autoIntegrationTime_box.setEnabled(True)
            self.settingsWidget.getTime_button.setEnabled(True)
########Functions
########plugins interraction
        
    def _get_public_methods(self):
        """
        Returns a nested dictionary of public methods for the plugin
        """
        # if the plugin type matches the requested type, return the functions

        methods = {
            method: getattr(self, method)
            for method in dir(self)
            if callable(getattr(self, method))
            and not method.startswith("__")
            and not method.startswith("_")
            and method not in self.non_public_methods
            and method in self.public_methods
        }
        return methods

    def _getLogSignal(self):
        return self.log_message
        
    def _getInfoSignal(self):
        return self.info_message

    def _getCloseLockSignal(self):
        return self.closeLock           

    def _parse_settings_integrationTime(self) -> "status":
        try:
             self.settings["integrationTime"] = int(self.settingsWidget.lineEdit_Integ.text())
        except ValueError:
             return [1, {"Error message":"Value error in TLCCS plugin: integration time field should be integer"}]
        if self.settings["integrationTime"]>const.CCS_SERIES_MAX_INT_TIME*1000:
             return [1, {"Error message":"Value error in TLCCS plugin: integration time should can not be greater than maximum integration time {const.CCS_SERIES_MAX_INT_TIME} s"}]
        if self.settings["integrationTime"]<1:
             return [1, {"Error message":"Value error in TLCCS plugin: integration time should can not be smaller than 1 ms"}]
        self.settings["integrationTime"] = self.settings["integrationTime"]/1000
        return [0, "OK"]

    def _parse_settings_autoTime(self) -> "status":
        self.settings["integrationtimetype"] =  self.settingsWidget.getIntegrationTime_combo.currentText()
        self.settings["saveautoattmepts"] = self.settingsWidget.saveAttempts_check.isChecked()
        self.settings["useintegrationtimeguess"] = self.settingsWidget.useIntegrationTimeGuess_check.isChecked()
        
        if self.settings["saveautoattmepts"]:
            [status, info] = self._parseSaveData()
            if status:
                return [status, info]
        if self.settings["useintegrationtimeguess"]:
            [status, info] = self._parse_settings_integrationTime()
            if status:
                return [status, info]
        
        return [0, "OK"]
    
    def _parse_spectrumCorrection(self):
        if self.settingsWidget.correctionCheck.isChecked():
            return True
        else:    
            return False

    def _parseSaveData(self) -> "status":
        self.settings["address"] = self.settingsWidget.lineEdit_path.text()
        if not os.path.isdir(self.settings["address"] + os.sep):
                self.log_message.emit(datetime.now().strftime("%H:%M:%S.%f") + f" : TLCCS plugin : address string should point to a valid directory")
                return [1, {"Error message":f"TLCCS plugin : address string should point to a valid directory"}]           
        self.settings["filename"] = self.settingsWidget.lineEdit_filename.text()
        if not is_valid_filename(self.settings["filename"]):
                self.log_message.emit(datetime.now().strftime("%H:%M:%S.%f") + f" : TLCCS plugin : filename is not valid")
                self.info_message.emit(f"TLCCS plugin : filename is not valid")
                return [1, {"Error message":f"TLCCS plugin : filename is not valid"}]
               
        self.settings["samplename"] = self.settingsWidget.lineEdit_sampleName.text()
        self.settings["comment"] = self.settingsWidget.lineEdit_comment.text()
        return [0,"Ok"]

    def parse_settings_preview(self) -> "status":
        """Parses the settings widget for the spectrometer. Extracts current values

        Returns:
            0 - no error
            ~0 - error (add error code later on if needed)
        """   
        self.settings = {}
        [status, info] = self._parse_settings_autoTime()
        if status:
             return [status, info]
        if not self.settings["useintegrationtimeguess"]:
            [status, info] = self._parse_settings_integrationTime()
            if status:
                return [status, info]
        if not self.settings["saveautoattmepts"]:
            [status, info] = self._parseSaveData()
            if status:
                return [status, info]    
        if self.settingsWidget.extTriggerCheck.isChecked():
            self.settings["externalTrigger"] = True
        else:    
            self.settings["externalTrigger"] = False
        self.settings["previewCorrection"] = self._parse_spectrumCorrection()
        self.settings["autoTime_min"]= self.autoTime_min
        self.settings["autoTime_max"] = self.autoTime_max
        self.settings["autoValue_min"] = self.autoValue_min
        self.settings["autoValue_max"] = self.autoValue_max
        self.settings["intTimeMaxIterations"] = self.intTimeMaxIterations
        return [0, self.settings]
    

    def parse_settings_widget(self) -> tuple[int, dict]:
        """Parses the settings widget for the spectrometer. Extracts current values

        Returns:
            0 - no error
            ~0 - error (add error code later on if needed)
        """   
        self.settings = {}
        [status, info] = self._parse_settings_autoTime()
        if status:
             return [status, info]
        if not self.settings["useintegrationtimeguess"]:
            [status, info] = self._parse_settings_integrationTime()
            if status:
                return [status, info]
        if not self.settings["saveautoattmepts"]:
            [status, info] = self._parseSaveData()
            if status:
                return [status, info]    
        if self.settingsWidget.extTriggerCheck.isChecked():
            self.settings["externalTrigger"] = True
        else:    
            self.settings["externalTrigger"] = False
        self.settings["previewCorrection"] = self._parse_spectrumCorrection()
        return [0, self.settings]

########Functions
########device functions
    def spectrometerConnect(self):
        self._parse_settings_integrationTime()
        try:    
            status = self.drv.open(const.CCS175_VID, const.CCS175_PID, self.settings["integrationTime"])
            if not status:
                self.log_message.emit(datetime.now().strftime("%H:%M:%S.%f") + f" : TLCCS plugin : can not connect to spectrometer")
                self.info_message.emit(f"peltierController plugin : can not connect to spectrometer")
                return [4, {"Error message":"Can not connect to spectrometer"}]
            return [0, "OK"]
        except Exception as e:
            return [4, {"Error message":f"{e}"}]

    def spectrometerDisconnect(self):
        try:
            self.drv.close()
            return [0, "OK"]
        except:
                return [4, {"Error message":"Can not disconnect the spectrometer"}]

    def spectrometerSetIntegrationTime(self, integrationTime):
        try:
            self.drv.set_integration_time(integrationTime)
            return[0, 'OK']
        except ThreadStopped: 
            pass
        except Exception as e:
            return [4, {"Error message":f"{e}"}]

    def spectrometerGetIntegrationTime(self):
        #return current integration time in seconds
        try:
            intTime = self.drv.get_integration_time()
            return[0, intTime]
        except ThreadStopped: 
            pass
        except Exception as e:
            return [4, {"Error message":f"{e}"}]

    def spectrometerStartScan(self):
        try:
            if self.scanRunning:
                return [1, {"Error message":"Scan is already running"}]                
            self.drv.start_scan()
            self.scanRunning = True
            return[0, 'OK']
        except ThreadStopped: 
            return[0, 'ThreadStopped']
        except:
            return [4, {"Error message":"Can not start scan"}]
            
    def spectrometerGetSpectrum(self):
        """Gets the spectrum from the spectrometer. It waits until the scan is finished.

        Returns:
            list[int, np.array|dict]: 
        """
        try:
            while self.scanRunning:     
                if not("SCAN_TRANSFER" in self.drv.get_device_status()):
                    time.sleep(self.settings["integrationTime"])
                else:
                    break 
            if not self.scanRunning:
                return [1, {"Error message":"Scan stopped"}]
            else:
                return[0, self.drv.get_scan_data()]
        except ThreadStopped: 
            pass
        except:
            self.scanRunning = False
            return [4, {"Error message":"Can not get spectrum"}]
        
    def spectrometerGetScan(self) -> tuple[int, np.array|dict]:
        """Atomically start a scan and get the spectrum. Thread-safe and race-free using threading.Event."""
        with self._scan_lock:
            status, info = self.spectrometerStartScan()
            if status:
                return status, info
            return self.spectrometerGetSpectrum()

########Functions
###############save data

    def createFile(self, varDict, filedelimeter, address, data):
        fileheader = self._spectrometerMakeHeader(varDict, separator = filedelimeter)
        np.savetxt(address, list(zip(self.correction[:,0], data)), fmt='%.9e', delimiter=filedelimeter, newline='\n', header=fileheader, footer='#[EndOfFile]', comments='#')

    def _spectrometerMakeHeader(self, varDict = {}, separator = ';'):
        ###following the structure of files generated by Thorlabs software
        ### a part of values are just const, they may be replaces with real values
        #
        #structure of the varDict
        #
        #varDict['average'] - int:averaging
        #varDict['integrationtime'] - float:integration time in seconds
        #varDict['triggermode'] - external trigger = 1 / internal = 0
        #varDict['name'] - str:sample name
        #varDict['comment'] - str:comment
        comment = "Thorlabs FTS operated by pyIVSL\n"
        comment = f"{comment}#[SpectrumHeader]\n"
        comment = f"{comment}Date{separator}{datetime.now().strftime('%Y%m%d')}\n"
        comment = f"{comment}Time{separator}{datetime.now().strftime('%H%M%S%f')[:-4]}\n"
        comment = f"{comment}GMTTime{separator}{datetime.utcnow().strftime('%H%M%S%f')[:-4]}\n"
        comment = f"{comment}XAxisUnit{separator}nm_air\n"
        comment = f"{comment}YAxisUnit{separator}intensity\n"
        if "average" in varDict:
            comment = f"{comment}Average{separator}{varDict['average']}\n"
        else:
            comment = f"{comment}Average{separator}0\n"
        comment = f"{comment}RollingAverage{separator}0\n"
        comment = f"{comment}SpectrumSmooth{separator}0\n"
        comment = f"{comment}SSmoothParam1{separator}0\n"
        comment = f"{comment}SSmoothParam2{separator}0\n"
        comment = f"{comment}SSmoothParam3{separator}0\n"
        comment = f"{comment}SSmoothParam4{separator}0\n"
        comment = f"{comment}IntegrationTime{separator}{varDict['integrationtime']}\n"
        comment = f"{comment}TriggerMode{separator}{varDict['triggermode']}\n"
        comment = f"{comment}InterferometerSerial{separator}M00903839\n"
        comment = f"{comment}Source\n"
        comment = f"{comment}AirMeasureOpt{separator}0\n"
        comment = f"{comment}WnrMin{separator}0\n"
        comment = f"{comment}WnrMax{separator}0\n"
        comment = f"{comment}Length{separator}3648\n"
        comment = f"{comment}Resolution{separator}0\n"
        comment = f"{comment}ADC{separator}0\n"
        comment = f"{comment}Instrument{separator}0\n"
        comment = f"{comment}Model{separator}CCS175\n"
        comment = f"{comment}Type{separator}emission\n"
        comment = f"{comment}AirTemp{separator}0\n"
        comment = f"{comment}AirPressure{separator}0\n"
        comment = f"{comment}AirRelHum{separator}0\n"
        if "name" in varDict:
            comment = f"{comment}Name{separator}{varDict['name']}\n"
        else:
            comment = f"{comment}Name{separator}\n"
        if "comment" in varDict:
            comment = f"{comment}Comment{separator}\"{varDict['comment']}\"\n"
        else:
            comment = f"{comment}Comment{separator} \"\"\n"
        comment = f"{comment}#[Data]\n"
        return comment<|MERGE_RESOLUTION|>--- conflicted
+++ resolved
@@ -49,25 +49,17 @@
 class TLCCS_GUI(QObject):
     """spectrometer plugin for pyIVLS"""
     non_public_methods = [] # add function names here, if they should not be exported as public to another plugins
-<<<<<<< HEAD
     public_methods = ["parse_settings_preview",
-=======
-    public_methods = ["parse_settings_preview" ,
->>>>>>> 1dfd87a9
                       "parse_settings_widget", 
                       "spectrometerConnect", 
                       "spectrometerDisconnect", 
                       "spectrometerSetIntegrationTime", 
                       "spectrometerGetIntegrationTime", 
                       "spectrometerStartScan", 
-<<<<<<< HEAD
                       "spectrometerGetScan",
-                      "spectrometerGetSpectrum"] # necessary for descendents of QObject, otherwise _get_public_methods returns a lot of QObject methods
-=======
                       "spectrometerGetSpectrum",
                       "createFile"
                     ] # necessary for descendents of QObject, otherwise _get_public_methods returns a lot of QObject methods
->>>>>>> 1dfd87a9
 
 ########Signals
 
