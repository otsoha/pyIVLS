--- conflicted
+++ resolved
@@ -72,15 +72,10 @@
         infoSignal.connect(GUI_mainWindow.show_message)
 
     for closeLockSignal in pluginsContainer.getCloseLockSignals():
-<<<<<<< HEAD
-        closeLockSignal.connect(GUI_mainWindow.setCloseLock)
-
-=======
        closeLockSignal.connect(GUI_mainWindow.setCloseLock)
     
     pluginsContainer.seqComponents_signal.connect(GUI_mainWindow.seqBuilder.getPluginFunctions)
     
->>>>>>> c0789036
     pluginsContainer.public_function_exchange()
     ### init interfaces
     whatAmI = pluginsContainer.get_plugin_info_for_settingsGUI()
